package tap;

/*
 * This file is part of TAPLibrary.
 * 
 * TAPLibrary is free software: you can redistribute it and/or modify
 * it under the terms of the GNU Lesser General Public License as published by
 * the Free Software Foundation, either version 3 of the License, or
 * (at your option) any later version.
 * 
 * TAPLibrary is distributed in the hope that it will be useful,
 * but WITHOUT ANY WARRANTY; without even the implied warranty of
 * MERCHANTABILITY or FITNESS FOR A PARTICULAR PURPOSE.  See the
 * GNU Lesser General Public License for more details.
 * 
 * You should have received a copy of the GNU Lesser General Public License
 * along with TAPLibrary.  If not, see <http://www.gnu.org/licenses/>.
 * 
<<<<<<< HEAD
 * Copyright 2012,2014 - UDS/Centre de Données astronomiques de Strasbourg (CDS),
 *                       Astronomisches Rechen Institut (ARI)
=======
 * Copyright 2012-2014 - UDS/Centre de Données astronomiques de Strasbourg (CDS),
 *                       Astronomisches Rechen Institute (ARI)
>>>>>>> 0db34a50
 */

import java.util.Collection;
import java.util.Iterator;

<<<<<<< HEAD
import tap.formatter.OutputFormat;
import tap.log.DefaultTAPLog;
=======
import tap.file.TAPFileManager;
import tap.formatter.OutputFormat;
>>>>>>> 0db34a50
import tap.log.TAPLog;
import tap.metadata.TAPMetadata;
import uws.service.UserIdentifier;
import uws.service.file.LocalUWSFileManager;
import uws.service.file.UWSFileManager;
import adql.db.FunctionDef;

/**
<<<<<<< HEAD
 * <p>Description and parameters list of a TAP service.</p>
 * 
 * <p>
 * 	Through this object, it is possible to configure the different limits and formats,
 * 	but also to list all available tables and columns, to declare geometry features as all allowed user defined functions
 * 	and to say where log and other kinds of files must be stored.
 * </p>
 * 
 * @author Gr&eacute;gory Mantelet (CDS;ARI)
 * @version 2.0 (01/2015)
 */
public interface ServiceConnection {

	/**
	 * List of possible limit units.
	 * 
	 * @author Gr&eacute;gory Mantelet (CDS;ARI)
	 * @version 2.0 (10/2014)
	 */
	public static enum LimitUnit{
		rows("row"), bytes("byte");

		private final String str;

		private LimitUnit(final String str){
			this.str = str;
		}

		@Override
		public String toString(){
			return str;
=======
 * 
 * 
 * @author Gr&eacute;gory Mantelet (CDS;ARI) - gmantele@ari.uni-heidelberg.de
 * @version 1.1 (01/2014)
 * 
 * @param <R>
 */
public interface ServiceConnection< R > {

	/**
	 * Units used to express any limit of the TAP service.
	 * 
	 * @author Gr&eacute;gory Mantelet (ARI) - gmantele@ari.uni-heidelberg.de
	 * @version 1.1 (01/2014)
	 */
	public static enum LimitUnit{
		rows, bytes, kilobytes, megabytes, gigabytes;

		/**
		 * Tells whether the given unit has the same type (bytes or rows).
		 * 
		 * @param anotherUnit	A unit.
		 * 
		 * @return				true if the given unit has the same type, false otherwise.
		 * 
		 * @since 1.1
		 */
		public boolean isCompatibleWith(final LimitUnit anotherUnit){
			if (this == rows)
				return anotherUnit == rows;
			else
				return anotherUnit != rows;
		}

		/**
		 * Gets the factor to convert into bytes the value expressed in this unit.
		 * <i>Note: if this unit is not a factor of bytes, 1 is returned (so that the factor does not affect the value).</i>
		 * 
		 * @return The factor need to convert a value expressed in this unit into bytes, or 1 if not a bytes derived unit.
		 * 
		 * @since 1.1
		 */
		public long bytesFactor(){
			switch(this){
				case bytes:
					return 1;
				case kilobytes:
					return 1000;
				case megabytes:
					return 1000000;
				case gigabytes:
					return 1000000000l;
				default:
					return 1;
			}
		}

		/**
		 * Compares the 2 given values (each one expressed in the given unit).
		 * Conversions are done internally in order to make a correct comparison between the 2 limits.
		 * 
		 * @param leftLimit	Value/Limit of the comparison left part.
		 * @param leftUnit	Unit of the comparison left part value.
		 * @param rightLimit	Value/Limit of the comparison right part.
		 * @param rightUnit		Unit of the comparison right part value.
		 * 
		 * @return the value 0 if x == y; a value less than 0 if x < y; and a value greater than 0 if x > y
		 * 
		 * @throws TAPException If the two given units are not compatible.
		 * 
		 * @see #isCompatibleWith(LimitUnit)
		 * @see #bytesFactor()
		 * @see Integer#compare(int, int)
		 * @see Long#compare(long, long)
		 * 
		 * @since 1.1
		 */
		public static int compare(final int leftLimit, final LimitUnit leftUnit, final int rightLimit, final LimitUnit rightUnit) throws TAPException{
			if (!leftUnit.isCompatibleWith(rightUnit))
				throw new TAPException("Limit units (" + leftUnit + " and " + rightUnit + ") are not compatible!");

			if (leftUnit == rows || leftUnit == rightUnit)
				return Integer.compare(leftLimit, rightLimit);
			else
				return Long.compare(leftLimit * leftUnit.bytesFactor(), rightLimit * rightUnit.bytesFactor());
>>>>>>> 0db34a50
		}
	}

	/**
	 * <i>[OPTIONAL]</i>
	 * <p>Name of the service provider ; it can be an organization as an individual person.</p>
	 * 
	 * <p>There is no restriction on the syntax or on the label to use ; this information is totally free</p>
	 * 
	 * <p>It will be used as additional information (INFO tag) in any VOTable and HTML output.</p>
	 * 
	 * @return	The TAP service provider or NULL to leave this field blank.
	 */
	public String getProviderName();

	/**
	 * <i>[OPTIONAL]</i>
	 * <p>Description of the service provider.</p>
	 * 
	 * <p>It will be used as additional information (INFO tag) in any VOTable output.</p>
	 * 
	 * @return	The TAP service description or NULL to leave this field blank.
	 */
	public String getProviderDescription();

	/**
	 * <i><b>[MANDATORY]</b></i>
	 * <p>This function tells whether the TAP service is available
	 * (that's to say, "able to execute requests" ; resources like /availability, /capabilities and /tables may still work).</p>
	 * 
	 * <p>
	 * 	A message explaining the current state of the TAP service could be provided thanks to {@link #getAvailability()}.
	 * </p>
	 * 
	 * @return	<i>true</i> to enable all TAP resources, <i>false</i> to disable all of them (except /availability).
	 */
	public boolean isAvailable();

	/**
	 * <i>[OPTIONAL]</i>
	 * <p>Get an explanation about the current TAP service state (working or not).
	 * This message aims to provide more details to the users about the availability of this service,
	 * or more particularly about its unavailability.</p>
	 * 
	 * @return	Explanation about the TAP service state.
	 */
	public String getAvailability();

	/**
	 * <i><b>[MANDATORY]</b></i>
	 * <p>This function sets the state of the whole TAP service.
	 * 	If true, all TAP resources will be able to execute resources.
	 * 	If false, /sync and /async won't answer any more to requests and a HTTP-503 (Service unavailable)
	 * 	error will be returned.
	 * </p>
	 * 
	 * @param isAvailable	<i>true</i> to enable all resources, <i>false</i> to forbid /sync and /async (all other resources will still be available).
	 * @param message		A message describing the current state of the service. If NULL, a default message may be set by the library.
	 * 
	 * @since 2.0
	 */
	public void setAvailable(final boolean isAvailable, final String message);

	/**
	 * <i>[OPTIONAL]</i>
	 * <p>Get the limit of the retention period.</p>
	 * 
	 * <p>
	 * 	It is the maximum period while an asynchronous job can leave in the jobs list
	 * 	and so can stay on the server.
	 * </p>
	 * 
	 * <p><b>Important notes:</b></p>
	 * <ul>
	 * 	<li><b>Exactly 2 values or a NULL object is expected here.</b></li>
	 * 	<li><b>If NULL</b>, the retention period is not limited and jobs will
	 * 	    theoretically stay infinitely on the server.</li>
	 * 	<li><b>If not NULL</b>, the 2 values must correspond to the default retention period
	 * 	    and the maximum retention period.</li>
	 * 	<li><b>The default value</b> is used to set the retention period when a job is created with no user defined retention period.</li>
	 * 	<li><b>The maximum value</b> is used to limit the retention period when specified by the user while creating a job.</li>
	 * 	<li><b>The default value</b> MUST be less or equals the maximum value.</li>
	 * 	<li><b>Both values must be positive</b>. If a negative value is given it will be interpreted as "no limit".</li>
	 * </ul>
	 * 
	 * @return NULL if no limit must be set, or a two-items array ([0]: default value, [1]: maximum value).
	 */
	public int[] getRetentionPeriod();

	/**
	 * <i>[OPTIONAL]</i>
	 * <p>Get the limit of the job execution duration.</p>
	 * 
	 * <p>
	 * 	It is the duration of a running job (including the query execution).
	 * 	This duration is used for synchronous AND asynchronous jobs.
	 * </p>
	 * 
	 * <p><b>Important notes:</b></p>
	 * <ul>
	 * 	<li><b>Exactly 2 values or a NULL object is expected here.</b></li>
	 * 	<li><b>If NULL</b>, the execution duration is not limited and jobs could
	 * 	    theoretically run infinitely.</li>
	 * 	<li><b>If not NULL</b>, the 2 values must correspond to the default execution duration
	 * 	    and the maximum execution duration.</li>
	 * 	<li><b>The default value</b> is used to set the execution duration when a job is created with no user defined execution duration.</li>
	 * 	<li><b>The maximum value</b> is used to limit the execution duration when specified by the user while creating a job.</li>
	 * 	<li><b>The default value</b> MUST be less or equals the maximum value.</li>
	 * 	<li><b>Both values must be positive</b>. If a negative value is given it will be interpreted as "no limit".</li>
	 * </ul>
	 * 
	 * @return	NULL if no limit must be set, or a two-items array ([0]: default value, [1]: maximum value).
	 */
	public int[] getExecutionDuration();

	/**
	 * <i>[OPTIONAL]</i>
	 * <p>Get the limit of the job execution result.</p>
	 * 
	 * <p>
	 * 	This value will limit the size of the query results, either in rows or in bytes.
	 * 	The type of limit is defined by the function {@link #getOutputLimitType()}.
	 * </p>
	 * 
	 * <p><b>Important notes:</b></p>
	 * <ul>
	 * 	<li><b>Exactly 2 values or a NULL object is expected here.</b></li>
	 * 	<li><b>If NULL</b>, the output limit is not limited and jobs could theoretically
	 * 	    return very big files.</li>
	 * 	<li><b>If not NULL</b>, the 2 values must correspond to the default output limit
	 * 	    and the maximum output limit.</li>
	 * 	<li><b>The default value</b> is used to set the output limit when a job is created with no user defined output limit.</li>
	 * 	<li><b>The maximum value</b> is used to limit the output limit when specified by the user while creating a job.</li>
	 * 	<li><b>The structure of the object</b> returned by this function MUST be the same as the object returned by {@link #getOutputLimitType()}.
	 * 	    Particularly, the type given by the N-th item of {@link #getOutputLimitType()} must correspond to the N-th limit returned by this function.</li>
	 * 	<li><b>The default value</b> MUST be less or equals the maximum value.</li>
	 * 	<li><b>Both values must be positive</b>. If a negative value is given it will be interpreted as "no limit".</li>
	 * </ul>
	 * 
	 * <p><i><b>Important note:</b>
	 * 	Currently, the default implementations of the library is only able to deal with output limits in ROWS.<br/>
	 * 	Anyway, in order to save performances, it is strongly recommended to use ROWS limit rather than in bytes. Indeed, the rows limit can be taken
	 * 	into account at the effective execution of the query (so before getting the result), on the contrary of the bytes limit which
	 * 	will be applied on the query result.
	 * </i></p>
	 * 
	 * @return	NULL if no limit must be set, or a two-items array ([0]: default value, [1]: maximum value).
	 * 
	 * @see #getOutputLimitType()
	 */
	public int[] getOutputLimit();

	/**
	 * <i>[OPTIONAL]</i>
	 * <p>Get the type of each output limit set by this service connection (and accessible with {@link #getOutputLimit()}).</p>
	 * 
	 * <p><b>Important notes:</b></p>
	 * <ul>
	 * 	<li><b>Exactly 2 values or a NULL object is expected here.</b></li>
	 * 	<li><b>If NULL</b>, the output limit will be considered as expressed in ROWS.</li>
	 * 	<li><b>The structure of the object</b> returned by this function MUST be the same as the object returned by {@link #getOutputLimit()}.
	 * 	    Particularly, the type given by the N-th item of this function must correspond to the N-th limit returned by {@link #getOutputLimit()}.</li>
	 * </ul>
	 * 
	 * <p><i><b>Important note:</b>
	 * 	Currently, the default implementations of the library is only able to deal with output limits in ROWS.<br/>
	 * 	Anyway, in order to save performances, it is strongly recommended to use ROWS limit rather than in bytes. Indeed, the rows limit can be taken
	 * 	into account at the effective execution of the query (so before getting the result), on the contrary of the bytes limit which
	 * 	will be applied on the query result.
	 * </i></p>
	 * 
	 * @return	NULL if limits should be expressed in ROWS, or a two-items array ([0]: type of getOutputLimit()[0], [1]: type of getOutputLimit()[1]). 
	 * 
	 * @see #getOutputLimit()
	 */
	public LimitUnit[] getOutputLimitType();

	/**
	 * <i>[OPTIONAL]</i>
	 * <p>Get the object to use in order to identify users at the origin of requests.</p>
	 * 
	 * @return	NULL if no user identification should be done, a {@link UserIdentifier} instance otherwise.
	 */
	public UserIdentifier getUserIdentifier();

	/**
	 * <i><b>[MANDATORY]</b></i>
	 * <p>This function let enable or disable the upload capability of this TAP service.</p>
	 * 
	 * <p><i>Note:
	 * 	If the upload is disabled, the request is aborted and an HTTP-400 error is thrown each time some tables are uploaded.
	 * </i></p>
	 * 
	 * @return	<i>true</i> to enable the upload capability, <i>false</i> to disable it.
	 */
	public boolean uploadEnabled();

	/**
	 * <i>[OPTIONAL]</i>
	 * <p>Get the maximum size of EACH uploaded table.</p>
	 * 
	 * <p>
	 * 	This value is expressed either in rows or in bytes.
	 * 	The unit limit is defined by the function {@link #getUploadLimitType()}.
	 * </p>
	 * 
	 * <p><b>Important notes:</b></p>
	 * <ul>
	 * 	<li><b>Exactly 2 values or a NULL object is expected here.</b></li>
	 * 	<li><b>If NULL</b>, the upload limit is not limited and uploads could be
	 * 	    theoretically unlimited.</li>
	 * 	<li><b>If not NULL</b>, the 2 values must correspond to the default upload limit
	 * 	    and the maximum upload limit.</li>
	 * 	<li><b>The default value</b> is used inform the user about the server wishes.</li>
	 * 	<li><b>The maximum value</b> is used to really limit the upload limit.</li>
	 * 	<li><b>The structure of the object</b> returned by this function MUST be the same as the object returned by {@link #getUploadLimitType()}.
	 * 	    Particularly, the type given by the N-th item of {@link #getUploadLimitType()} must correspond to the N-th limit returned by this function.</li>
	 * 	<li><b>The default value</b> MUST be less or equals the maximum value.</li>
	 * 	<li><b>Both values must be positive</b>. If a negative value is given it will be interpreted as "no limit".</li>
	 * </ul>
	 * 
	 * <p><i><b>Important note:</b>
	 * 	To save performances, it is recommended to use BYTES limit rather than in rows. Indeed, the bytes limit can be taken
	 * 	into account at directly when reading the bytes of the request, on the contrary of the rows limit which
	 * 	requires to parse the uploaded tables.
	 * </i></p>
	 * 
	 * @return	NULL if no limit must be set, or a two-items array ([0]: default value, [1]: maximum value).
	 * 
	 * @see #getUploadLimitType()
	 */
	public int[] getUploadLimit();

	/**
	 * <i>[OPTIONAL]</i>
	 * <p>Get the type of each upload limit set by this service connection (and accessible with {@link #getUploadLimit()}).</p>
	 * 
	 * <p><b>Important notes:</b></p>
	 * <ul>
	 * 	<li><b>Exactly 2 values or a NULL object is expected here.</b></li>
	 * 	<li><b>If NULL</b>, the upload limit will be considered as expressed in ROWS.</li>
	 * 	<li><b>The structure of the object</b> returned by this function MUST be the same as the object returned by {@link #getUploadLimit()}.
	 * 	    Particularly, the type given by the N-th item of this function must correspond to the N-th limit returned by {@link #getUploadLimit()}.</li>
	 * </ul>
	 * 
	 * <p><i><b>Important note:</b>
	 * 	To save performances, it is recommended to use BYTES limit rather than in rows. Indeed, the bytes limit can be taken
	 * 	into account at directly when reading the bytes of the request, on the contrary of the rows limit which
	 * 	requires to parse the uploaded tables.
	 * </i></p>
	 * 
	 * @return	NULL if limits should be expressed in ROWS, or a two-items array ([0]: type of getUploadLimit()[0], [1]: type of getUploadLimit()[1]). 
	 * 
	 * @see #getUploadLimit()
	 */
	public LimitUnit[] getUploadLimitType();

	/**
	 * <i>[OPTIONAL]</i>
	 * <p>Get the maximum size of the whole set of all tables uploaded in one request.
	 * This size is expressed in bytes.</p>
	 * 
	 * <p><b>IMPORTANT 1:
	 * 	This value is always used when the upload capability is enabled.
	 * </b></p>
	 * 
	 * <p><b>IMPORTANT 2:
	 * 	The value returned by this function MUST always be positive.
	 * 	A zero or negative value will throw an exception later while
	 * 	reading parameters in a request with some uploaded tables.
	 * </b></p>
	 * 
	 * @return	A positive (&gt;0) value corresponding to the maximum number of bytes of all uploaded tables sent in one request.
	 */
	public int getMaxUploadSize();

	/**
	 * <i><b>[MANDATORY]</b></i>
	 * <p>Get the list of all available tables and columns.</p>
	 * 
	 * <p>
	 * 	This object is really important since it lets the library check ADQL queries properly and set the good type
	 * 	and formatting in the query results.
	 * </p>
	 *  
	 * @return	A TAPMetadata object. <b>NULL is not allowed and will throw a grave error at the service initialization.</b>
	 */
	public TAPMetadata getTAPMetadata();

	/**
	 * <i>[OPTIONAL]</i>
	 * <p>Get the list of all allowed coordinate systems.</p>
	 * 
	 * <u><b>Special values</b></u>
	 * 
	 * <p>Two special values can be returned by this function:</p>
	 * <ul>
	 * 	<li><b>NULL</b> which means that all coordinate systems are allowed,</li>
	 * 	<li><b>the empty list</b> which means that no coordinate system - except
	 * 	    the default one (which can be reduced to an empty string) - is allowed.</li>
	 * </ul>
	 * 
	 * <u><b>List item syntax</b></u>
	 * 
	 * <p>
	 * 	Each item of this list is a <b>pattern</b> and not a simple coordinate system.
	 * 	Thus each item MUST respect the following syntax:
	 * </p>
	 * <pre>{framePattern} {refposPattern} {flavorPattern}</pre>
	 * <p>
	 * 	Contrary to a coordinate system expression, all these 3 information are required.
	 * 	Each may take 3 kinds of value:
	 * </p>
	 * <ul>
	 * 	<li>a single value (i.e. "ICRS"),</li>
	 * 	<li>a list of values with the syntax <code>({value1}|{value2}|...)</code> (i.e. "(ICRS|FK4)"),</li>
	 * 	<li>a "*" which means that all values are possible.
	 * </ul>
	 * <p>
	 * 	For instance: <code>(ICRS|FK4) HELIOCENTER *</code> is a good syntax,
	 * 	but not <code>ICRS</code> or <code>ICRS HELIOCENTER</code>.
	 * </p>
	 * 
	 * <p><i>Note:
	 * 	Even if not explicitly part of the possible values, the default value of each part (i.e. UNKNOWNFRAME for frame) is always taken into account by the library.
	 * 	Particularly, the empty string will always be allowed even if not explicitly listed in the list returned by this function.
	 * </i></p>
	 * 
	 * @return	NULL to allow ALL coordinate systems, an empty list to allow NO coordinate system,
	 *        	or a list of coordinate system patterns otherwise.
	 */
	public Collection<String> getCoordinateSystems();

	/**
	 * <i>[OPTIONAL]</i>
	 * <p>Get the list of all allowed geometrical functions.</p>
	 * 
	 * <u><b>Special values</b></u>
	 * 
	 * <p>Two special values can be returned by this function:</p>
	 * <ul>
	 * 	<li><b>NULL</b> which means that all geometrical functions are allowed,</li>
	 * 	<li><b>the empty list</b> which means that no geometrical functions is allowed.</li>
	 * </ul>
	 * 
	 * <u><b>List item syntax</b></u>
	 * 
	 * <p>
	 * 	Each item of the returned list MUST be a function name (i.e. "CONTAINS", "POINT").
	 * 	It can also be a type of STC region to forbid (i.e. "POSITION", "UNION").
	 * </p>
	 * 
	 * <p>The given names are not case sensitive.</p>
	 * 
	 * @return	NULL to allow ALL geometrical functions, an empty list to allow NO geometrical function,
	 *        	or a list of geometrical function names otherwise.
	 * 
	 * @since 2.0
	 */
	public Collection<String> getGeometries();

	/**
	 * <i>[OPTIONAL]</i>
	 * <p>Get the list of all allowed User Defined Functions (UDFs).</p>
	 * 
	 * <u><b>Special values</b></u>
	 * 
	 * <p>Two special values can be returned by this function:</p>
	 * <ul>
	 * 	<li><b>NULL</b> which means that all unknown functions (which should be UDFs) are allowed,</li>
	 * 	<li><b>the empty list</b> which means that no unknown functions (which should be UDFs) is allowed.</li>
	 * </ul>
	 * 
	 * <u><b>List item syntax</b></u>
	 * 
	 * <p>
	 * 	Each item of the returned list MUST be an instance of {@link FunctionDef}.
	 * </p>
	 * 
	 * @return	NULL to allow ALL unknown functions, an empty list to allow NO unknown function,
	 *        	or a list of user defined functions otherwise.
	 * 
	 * @since 2.0
	 */
	public Collection<FunctionDef> getUDFs();

	/**
	 * <i>[OPTIONAL]</i>
	 * 
	 * <p>Get the maximum number of asynchronous jobs that can run in the same time.</p>
	 * 
	 * <p>A null or negative value means <b>no limit</b> on the number of running asynchronous jobs.</p> 
	 * 
	 * @return	Maximum number of running jobs (&le;0 => no limit).
	 * 
	 * @since 2.0
	 */
	public int getNbMaxAsyncJobs();

	/**
	 * <i><b>[MANDATORY]</b></i>
	 * <p>Get the logger to use in the whole service when any error, warning or info happens.</p>
	 * 
	 * <p><b>IMPORTANT:
	 * 	If NULL is returned by this function, grave errors will occur while executing a query or managing an error.
	 * 	It is strongly recommended to provide a logger, even a basic implementation.
	 * </b></p>
	 * 
	 * <p><i>Piece of advice:
	 * 	A default implementation like {@link DefaultTAPLog} would be most of time largely enough.
	 * </i></p>
	 * 
	 * @return	An instance of {@link TAPLog}.
	 */
	public TAPLog getLogger();

	/**
	 * <i><b>[MANDATORY]</b></i>
	 * <p>Get the object able to build other objects essentials to configure the TAP service or to run every queries.</p>
	 * 
	 * <p><b>IMPORTANT:
	 * 	If NULL is returned by this function, grave errors will occur while initializing the service.
	 * </b></p>
	 * 
	 * <p><i>Piece of advice:
	 * 	The {@link TAPFactory} is an interface which contains a lot of functions to implement.
	 * 	It is rather recommended to extend {@link AbstractTAPFactory}: just 3 functions ({@link AbstractTAPFactory#countFreeConnections()},
	 * 	{@link AbstractTAPFactory#freeConnection()}, {@link AbstractTAPFactory#getConnection(String)}) will have to be implemented. 
	 * </i></p>
	 * 
	 * @return	An instance of {@link TAPFactory}.
	 * 
	 * @see AbstractTAPFactory
	 */
	public TAPFactory getFactory();

	/**
	 * <i><b>[MANDATORY]</b></i>
	 * <p>Get the object in charge of the files management.
	 * This object manages log, error, result and backup files of the whole service.</p>
	 * 
	 * <p><b>IMPORTANT:
	 * 	If NULL is returned by this function, grave errors will occur while initializing the service.
	 * </b></p>
	 * 
	 * <p><i>Piece of advice:
	 * 	The library provides a default implementation of the interface {@link UWSFileManager}:
	 * 	{@link LocalUWSFileManager}, which stores all files on the local file-system.
	 * </i></p>
	 * 
	 * @return	An instance of {@link UWSFileManager}.
	 */
	public UWSFileManager getFileManager();

	/**
	 * <i><b>[MANDATORY]</b></i>
	 * <p>Get the list of all available output formats.</p>
	 * 
	 * <p><b>IMPORTANT:</b></p>
	 * <ul>
	 * 	<li>All formats of this list MUST have a different MIME type.</li>
	 * 	<li>At least one item must correspond to the MIME type "votable".</li>
	 * 	<li>If NULL is returned by this function, grave errors will occur while writing the capabilities of this service.</li>
	 * </li>
	 * 
	 * @return	An iterator on the list of all available output formats.
	 */
	public Iterator<OutputFormat> getOutputFormats();

	/**
	 * <i><b>[MANDATORY]</b></i>
	 * <p>Get the output format having the given MIME type (or short MIME type ~ alias).</p>
	 * 
	 * <p><b>IMPORTANT:
	 * 	This function MUST always return an {@link OutputFormat} instance when the MIME type "votable" is given in parameter.
	 * </b></p>
	 * 
	 * @param mimeOrAlias	MIME type or short MIME type of the format to get.
	 * 
	 * @return	The corresponding {@link OutputFormat} or NULL if not found.
	 */
	public OutputFormat getOutputFormat(final String mimeOrAlias);

}<|MERGE_RESOLUTION|>--- conflicted
+++ resolved
@@ -16,25 +16,15 @@
  * You should have received a copy of the GNU Lesser General Public License
  * along with TAPLibrary.  If not, see <http://www.gnu.org/licenses/>.
  * 
-<<<<<<< HEAD
  * Copyright 2012,2014 - UDS/Centre de Données astronomiques de Strasbourg (CDS),
  *                       Astronomisches Rechen Institut (ARI)
-=======
- * Copyright 2012-2014 - UDS/Centre de Données astronomiques de Strasbourg (CDS),
- *                       Astronomisches Rechen Institute (ARI)
->>>>>>> 0db34a50
  */
 
 import java.util.Collection;
 import java.util.Iterator;
 
-<<<<<<< HEAD
 import tap.formatter.OutputFormat;
 import tap.log.DefaultTAPLog;
-=======
-import tap.file.TAPFileManager;
-import tap.formatter.OutputFormat;
->>>>>>> 0db34a50
 import tap.log.TAPLog;
 import tap.metadata.TAPMetadata;
 import uws.service.UserIdentifier;
@@ -43,7 +33,6 @@
 import adql.db.FunctionDef;
 
 /**
-<<<<<<< HEAD
  * <p>Description and parameters list of a TAP service.</p>
  * 
  * <p>
@@ -61,38 +50,16 @@
 	 * List of possible limit units.
 	 * 
 	 * @author Gr&eacute;gory Mantelet (CDS;ARI)
-	 * @version 2.0 (10/2014)
+	 * @version 2.0 (01/2015)
 	 */
 	public static enum LimitUnit{
-		rows("row"), bytes("byte");
+		rows("row"), bytes("byte"), kilobytes("kilobyte"), megabytes("megabyte"), gigabytes("gigabyte");
 
 		private final String str;
 
 		private LimitUnit(final String str){
 			this.str = str;
 		}
-
-		@Override
-		public String toString(){
-			return str;
-=======
- * 
- * 
- * @author Gr&eacute;gory Mantelet (CDS;ARI) - gmantele@ari.uni-heidelberg.de
- * @version 1.1 (01/2014)
- * 
- * @param <R>
- */
-public interface ServiceConnection< R > {
-
-	/**
-	 * Units used to express any limit of the TAP service.
-	 * 
-	 * @author Gr&eacute;gory Mantelet (ARI) - gmantele@ari.uni-heidelberg.de
-	 * @version 1.1 (01/2014)
-	 */
-	public static enum LimitUnit{
-		rows, bytes, kilobytes, megabytes, gigabytes;
 
 		/**
 		 * Tells whether the given unit has the same type (bytes or rows).
@@ -158,10 +125,58 @@
 				throw new TAPException("Limit units (" + leftUnit + " and " + rightUnit + ") are not compatible!");
 
 			if (leftUnit == rows || leftUnit == rightUnit)
-				return Integer.compare(leftLimit, rightLimit);
+				return compare(leftLimit, rightLimit);
 			else
-				return Long.compare(leftLimit * leftUnit.bytesFactor(), rightLimit * rightUnit.bytesFactor());
->>>>>>> 0db34a50
+				return compare(leftLimit * leftUnit.bytesFactor(), rightLimit * rightUnit.bytesFactor());
+		}
+
+		/**
+		 * <p><i>(Strict copy of Integer.compare(int,int) of Java 1.7)</i></p>
+		 * <p>
+		 * 	Compares two {@code int} values numerically.
+		 * 	The value returned is identical to what would be returned by:
+		 * </p>
+		 * <pre>
+		 *    Integer.valueOf(x).compareTo(Integer.valueOf(y))
+		 * </pre>
+		 *
+		 * @param  x the first {@code int} to compare
+		 * @param  y the second {@code int} to compare
+		 * @return the value {@code 0} if {@code x == y};
+		 *         a value less than {@code 0} if {@code x < y}; and
+		 *         a value greater than {@code 0} if {@code x > y}
+		 * 
+		 * @since 1.1
+		 */
+		private static int compare(int x, int y){
+			return (x < y) ? -1 : ((x == y) ? 0 : 1);
+		}
+
+		/**
+		 * <p><i>(Strict copy of Integer.compare(long,long) of Java 1.7)</i></p>
+		 * <p>
+		 * 	Compares two {@code long} values numerically.
+		 * 	The value returned is identical to what would be returned by:
+		 * </p>
+		 * <pre>
+		 *    Long.valueOf(x).compareTo(Long.valueOf(y))
+		 * </pre>
+		 *
+		 * @param  x the first {@code long} to compare
+		 * @param  y the second {@code long} to compare
+		 * @return the value {@code 0} if {@code x == y};
+		 *         a value less than {@code 0} if {@code x < y}; and
+		 *         a value greater than {@code 0} if {@code x > y}
+		 * 
+		 * @since 1.1
+		 */
+		public static int compare(long x, long y){
+			return (x < y) ? -1 : ((x == y) ? 0 : 1);
+		}
+
+		@Override
+		public String toString(){
+			return str;
 		}
 	}
 
