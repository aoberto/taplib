--- conflicted
+++ resolved
@@ -33,11 +33,7 @@
  * It could be either a table ({@link ADQLTable}) or a join ({@link ADQLJoin}).
  * 
  * @author Gr&eacute;gory Mantelet (CDS;ARI)
-<<<<<<< HEAD
- * @version 1.3 (05/2015)
-=======
  * @version 1.4 (06/2015)
->>>>>>> 163ec172
  */
 public interface FromContent extends ADQLObject {
 
