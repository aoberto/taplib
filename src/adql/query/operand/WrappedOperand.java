package adql.query.operand;

/*
 * This file is part of ADQLLibrary.
 * 
 * ADQLLibrary is free software: you can redistribute it and/or modify
 * it under the terms of the GNU Lesser General Public License as published by
 * the Free Software Foundation, either version 3 of the License, or
 * (at your option) any later version.
 * 
 * ADQLLibrary is distributed in the hope that it will be useful,
 * but WITHOUT ANY WARRANTY; without even the implied warranty of
 * MERCHANTABILITY or FITNESS FOR A PARTICULAR PURPOSE.  See the
 * GNU Lesser General Public License for more details.
 * 
 * You should have received a copy of the GNU Lesser General Public License
 * along with ADQLLibrary.  If not, see <http://www.gnu.org/licenses/>.
 * 
<<<<<<< HEAD
 * Copyright 2012,2014 - UDS/Centre de Données astronomiques de Strasbourg (CDS),
=======
 * Copyright 2012-2015 - UDS/Centre de Données astronomiques de Strasbourg (CDS),
>>>>>>> 163ec172
 *                       Astronomisches Rechen Institut (ARI)
 */

import java.util.NoSuchElementException;

import adql.query.ADQLIterator;
import adql.query.ADQLObject;
import adql.query.TextPosition;

/**
 * Lets wrapping an operand by parenthesis.
 * 
 * @author Gr&eacute;gory Mantelet (CDS;ARI)
<<<<<<< HEAD
 * @version 1.3 (10/2014)
=======
 * @version 1.4 (06/2015)
>>>>>>> 163ec172
 */
public class WrappedOperand implements ADQLOperand {

	/** The wrapped operand. */
	private ADQLOperand operand;
	/** Position of this operand.
	 * @since 1.4 */
	private TextPosition position = null;

	/**
	 * Wraps the given operand.
	 * 
	 * @param operand				Operand to wrap.
	 * 
	 * @throws NullPointerException	If the given operand is <i>NULL</i>.
	 */
	public WrappedOperand(ADQLOperand operand) throws NullPointerException{
		if (operand == null)
			throw new NullPointerException("Impossible to wrap a NULL operand: (NULL) has no sense !");
		this.operand = operand;
	}

	/**
	 * Gets the wrapped operand.
	 * 
	 * @return Its operand.
	 */
	public final ADQLOperand getOperand(){
		return operand;
	}

	@Override
	public final boolean isNumeric(){
		return operand.isNumeric();
	}

	@Override
	public final boolean isString(){
		return operand.isString();
	}

	@Override
<<<<<<< HEAD
=======
	public final TextPosition getPosition(){
		return this.position;
	}

	/**
	 * Sets the position at which this {@link WrappedOperand} has been found in the original ADQL query string.
	 * 
	 * @param pos	Position of this {@link WrappedOperand}.
	 * @since 1.4
	 */
	public final void setPosition(final TextPosition position){
		this.position = position;
	}

	@Override
>>>>>>> 163ec172
	public final boolean isGeometry(){
		return operand.isGeometry();
	}

	@Override
	public ADQLObject getCopy() throws Exception{
		return new WrappedOperand((ADQLOperand)operand.getCopy());
	}

	@Override
	public String getName(){
		return "(" + operand.getName() + ")";
	}

	@Override
	public ADQLIterator adqlIterator(){
		return new ADQLIterator(){

			private boolean operandGot = (operand == null);

			@Override
			public ADQLObject next(){
				if (operandGot)
					throw new NoSuchElementException();
				operandGot = true;
				return operand;
			}

			@Override
			public boolean hasNext(){
				return !operandGot;
			}

			@Override
			public void replace(ADQLObject replacer) throws UnsupportedOperationException, IllegalStateException{
				if (!operandGot)
					throw new IllegalStateException("replace(ADQLObject) impossible: next() has not yet been called !");

				if (replacer == null)
					remove();
				else if (replacer instanceof ADQLOperand){
					operand = (ADQLOperand)replacer;
					position = null;
				}else
					throw new UnsupportedOperationException("Impossible to replace an ADQLOperand (\"" + operand + "\") by a " + replacer.getClass().getName() + " (\"" + replacer.toADQL() + "\") !");
			}

			@Override
			public void remove(){
				if (!operandGot)
					throw new IllegalStateException("remove() impossible: next() has not yet been called !");
				else
					throw new UnsupportedOperationException("Impossible to remove the only item of the WrappedOperand \"" + toADQL() + "\": the WrappedOperand would be empty !");
			}
		};
	}

	@Override
	public String toADQL(){
		return "(" + operand.toADQL() + ")";
	}

}<|MERGE_RESOLUTION|>--- conflicted
+++ resolved
@@ -16,11 +16,7 @@
  * You should have received a copy of the GNU Lesser General Public License
  * along with ADQLLibrary.  If not, see <http://www.gnu.org/licenses/>.
  * 
-<<<<<<< HEAD
- * Copyright 2012,2014 - UDS/Centre de Données astronomiques de Strasbourg (CDS),
-=======
  * Copyright 2012-2015 - UDS/Centre de Données astronomiques de Strasbourg (CDS),
->>>>>>> 163ec172
  *                       Astronomisches Rechen Institut (ARI)
  */
 
@@ -34,11 +30,7 @@
  * Lets wrapping an operand by parenthesis.
  * 
  * @author Gr&eacute;gory Mantelet (CDS;ARI)
-<<<<<<< HEAD
- * @version 1.3 (10/2014)
-=======
  * @version 1.4 (06/2015)
->>>>>>> 163ec172
  */
 public class WrappedOperand implements ADQLOperand {
 
@@ -81,8 +73,6 @@
 	}
 
 	@Override
-<<<<<<< HEAD
-=======
 	public final TextPosition getPosition(){
 		return this.position;
 	}
@@ -98,7 +88,6 @@
 	}
 
 	@Override
->>>>>>> 163ec172
 	public final boolean isGeometry(){
 		return operand.isGeometry();
 	}
