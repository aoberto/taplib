package adql.db;

/*
 * This file is part of ADQLLibrary.
 * 
 * ADQLLibrary is free software: you can redistribute it and/or modify
 * it under the terms of the GNU Lesser General Public License as published by
 * the Free Software Foundation, either version 3 of the License, or
 * (at your option) any later version.
 * 
 * ADQLLibrary is distributed in the hope that it will be useful,
 * but WITHOUT ANY WARRANTY; without even the implied warranty of
 * MERCHANTABILITY or FITNESS FOR A PARTICULAR PURPOSE.  See the
 * GNU Lesser General Public License for more details.
 * 
 * You should have received a copy of the GNU Lesser General Public License
 * along with ADQLLibrary.  If not, see <http://www.gnu.org/licenses/>.
 * 
 * Copyright 2011,2013-2015 - UDS/Centre de Données astronomiques de Strasbourg (CDS),
 *                            Astronomisches Rechen Institut (ARI)
 */

import java.lang.reflect.Constructor;
import java.lang.reflect.InvocationTargetException;
import java.util.ArrayList;
import java.util.Arrays;
import java.util.Collection;
import java.util.HashMap;
import java.util.Iterator;
import java.util.Map;
import java.util.Stack;

import adql.db.STCS.CoordSys;
import adql.db.STCS.Region;
import adql.db.STCS.RegionType;
import adql.db.exception.UnresolvedColumnException;
import adql.db.exception.UnresolvedFunctionException;
import adql.db.exception.UnresolvedIdentifiersException;
import adql.db.exception.UnresolvedTableException;
import adql.parser.ParseException;
import adql.parser.QueryChecker;
import adql.query.ADQLIterator;
import adql.query.ADQLObject;
import adql.query.ADQLQuery;
import adql.query.ClauseSelect;
import adql.query.ColumnReference;
import adql.query.IdentifierField;
import adql.query.SelectAllColumns;
import adql.query.SelectItem;
import adql.query.from.ADQLTable;
import adql.query.from.FromContent;
import adql.query.operand.ADQLColumn;
import adql.query.operand.ADQLOperand;
import adql.query.operand.StringConstant;
import adql.query.operand.UnknownType;
import adql.query.operand.function.ADQLFunction;
import adql.query.operand.function.DefaultUDF;
import adql.query.operand.function.UserDefinedFunction;
import adql.query.operand.function.geometry.BoxFunction;
import adql.query.operand.function.geometry.CircleFunction;
import adql.query.operand.function.geometry.GeometryFunction;
import adql.query.operand.function.geometry.PointFunction;
import adql.query.operand.function.geometry.PolygonFunction;
import adql.query.operand.function.geometry.RegionFunction;
import adql.search.ISearchHandler;
import adql.search.SearchColumnHandler;
import adql.search.SimpleReplaceHandler;
import adql.search.SimpleSearchHandler;

/**
 * This {@link QueryChecker} implementation is able to do the following verifications on an ADQL query:
 * <ol>
 * 	<li>Check the existence of all table and column references found in a query</li>
 * 	<li>Resolve all unknown functions as supported User Defined Functions (UDFs)</li>
 * 	<li>Check whether all used geometrical functions are supported</li>
 * 	<li>Check whether all used coordinate systems are supported</li>
 * 	<li>Check that types of columns and UDFs match with their context</li>
 * </ol>
 * 
 * <h3>Check tables and columns</h3>
 * <p>
 * 	In addition to check the existence of tables and columns referenced in the query,
 * 	this checked will also attach database metadata on these references ({@link ADQLTable}
 * 	and {@link ADQLColumn} instances when they are resolved.
 * </p>
 * 
 * <p>These information are:</p>
 * <ul>
 * 	<li>the corresponding {@link DBTable} or {@link DBColumn} (see getter and setter for DBLink in {@link ADQLTable} and {@link ADQLColumn})</li>
 * 	<li>the link between an {@link ADQLColumn} and its {@link ADQLTable}</li>
 * </ul>
 * 
 * <p><i><u>Note:</u>
 * 	Knowing DB metadata of {@link ADQLTable} and {@link ADQLColumn} is particularly useful for the translation of the ADQL query to SQL,
 * 	because the ADQL name of columns and tables can be replaced in SQL by their DB name, if different. This mapping is done automatically
 * 	by {@link adql.translator.JDBCTranslator}.
 * </i></p>
 * 
 * @author Gr&eacute;gory Mantelet (CDS;ARI)
<<<<<<< HEAD
 * @version 1.3 (05/2015)
=======
 * @version 1.4 (06/2015)
>>>>>>> 163ec172
 */
public class DBChecker implements QueryChecker {

	/** List of all available tables ({@link DBTable}). */
	protected SearchTableList lstTables;

	/** <p>List of all allowed geometrical functions (i.e. CONTAINS, REGION, POINT, COORD2, ...).</p>
	 * <p>
	 * 	If this list is NULL, all geometrical functions are allowed.
	 * 	However, if not, all items of this list must be the only allowed geometrical functions.
	 * 	So, if the list is empty, no such function is allowed.
	 * </p>
	 * @since 1.3 */
	protected String[] allowedGeo = null;

	/** <p>List of all allowed coordinate systems.</p>
	 * <p>
	 * 	Each item of this list must be of the form: "{frame} {refpos} {flavor}".
	 * 	Each of these 3 items can be either of value, a list of values expressed with the syntax "({value1}|{value2}|...)"
	 * 	or a '*' to mean all possible values.
	 * </p>
	 * <p><i>Note: since a default value (corresponding to the empty string - '') should always be possible for each part of a coordinate system,
	 * the checker will always add the default value (UNKNOWNFRAME, UNKNOWNREFPOS or SPHERICAL2) into the given list of possible values for each coord. sys. part.</i></p>
	 * <p>
	 * 	If this list is NULL, all coordinates systems are allowed.
	 * 	However, if not, all items of this list must be the only allowed coordinate systems.
	 * 	So, if the list is empty, none is allowed.
	 * </p>
	 * @since 1.3 */
	protected String[] allowedCoordSys = null;

	/** <p>A regular expression built using the list of allowed coordinate systems.
	 * With this regex, it is possible to known whether a coordinate system expression is allowed or not.</p>
	 * <p>If NULL, all coordinate systems are allowed.</p>
	 * @since 1.3 */
	protected String coordSysRegExp = null;

	/** <p>List of all allowed User Defined Functions (UDFs).</p>
	 * <p>
	 * 	If this list is NULL, any encountered UDF will be allowed.
	 * 	However, if not, all items of this list must be the only allowed UDFs.
	 * 	So, if the list is empty, no UDF is allowed.
	 * </p>
	 * @since 1.3 */
	protected FunctionDef[] allowedUdfs = null;

	/* ************ */
	/* CONSTRUCTORS */
	/* ************ */
	/**
	 * <p>Builds a {@link DBChecker} with an empty list of tables.</p>
	 * 
	 * <p>Verifications done by this object after creation:</p>
	 * <ul>
	 * 	<li>Existence of tables and columns:            <b>NO <i>(even unknown or fake tables and columns are allowed)</i></b></li>
	 * 	<li>Existence of User Defined Functions (UDFs): <b>NO <i>(any "unknown" function is allowed)</i></b></li>
	 * 	<li>Support of geometrical functions:           <b>NO <i>(all valid geometrical functions are allowed)</i></b></li>
	 * 	<li>Support of coordinate systems:              <b>NO <i>(all valid coordinate systems are allowed)</i></b></li>
	 * </ul>
	 */
	public DBChecker(){
		this(null, null);
	}

	/**
	 * <p>Builds a {@link DBChecker} with the given list of known tables.</p>
	 * 
	 * <p>Verifications done by this object after creation:</p>
	 * <ul>
	 * 	<li>Existence of tables and columns:            <b>OK</b></li>
	 * 	<li>Existence of User Defined Functions (UDFs): <b>NO <i>(any "unknown" function is allowed)</i></b></li>
	 * 	<li>Support of geometrical functions:           <b>NO <i>(all valid geometrical functions are allowed)</i></b></li>
	 * 	<li>Support of coordinate systems:              <b>NO <i>(all valid coordinate systems are allowed)</i></b></li>
	 * </ul>
	 * 
	 * @param tables	List of all available tables.
	 */
	public DBChecker(final Collection<? extends DBTable> tables){
		this(tables, null);
	}

	/**
	 * <p>Builds a {@link DBChecker} with the given list of known tables and with a restricted list of user defined functions.</p>
	 * 
	 * <p>Verifications done by this object after creation:</p>
	 * <ul>
	 * 	<li>Existence of tables and columns:            <b>OK</b></li>
	 * 	<li>Existence of User Defined Functions (UDFs): <b>OK</b></li>
	 * 	<li>Support of geometrical functions:           <b>NO <i>(all valid geometrical functions are allowed)</i></b></li>
	 * 	<li>Support of coordinate systems:              <b>NO <i>(all valid coordinate systems are allowed)</i></b></li>
	 * </ul>
	 * 
	 * @param tables		List of all available tables.
	 * @param allowedUdfs	List of all allowed user defined functions.
	 *                   	If NULL, no verification will be done (and so, all UDFs are allowed).
	 *                   	If empty list, no "unknown" (or UDF) is allowed.
	 *                   	<i>Note: match with items of this list are done case insensitively.</i>
	 * 
	 * @since 1.3
	 */
	public DBChecker(final Collection<? extends DBTable> tables, final Collection<? extends FunctionDef> allowedUdfs){
		// Sort and store the given tables:
		setTables(tables);

		Object[] tmp;
		int cnt;

		// Store all allowed UDFs in a sorted array:
		if (allowedUdfs != null){
			// Remove all NULL and empty strings:
			tmp = new FunctionDef[allowedUdfs.size()];
			cnt = 0;
			for(FunctionDef udf : allowedUdfs){
				if (udf != null && udf.name.trim().length() > 0)
					tmp[cnt++] = udf;
			}
			// make a copy of the array:
<<<<<<< HEAD
                        this.allowedUdfs = new FunctionDef[cnt];
                        System.arraycopy(tmp, 0, this.allowedUdfs, 0, cnt);
=======
			this.allowedUdfs = new FunctionDef[cnt];
			System.arraycopy(tmp, 0, this.allowedUdfs, 0, cnt);
>>>>>>> 163ec172

			tmp = null;
			// sort the values:
			Arrays.sort(this.allowedUdfs);
		}
	}

	/**
	 * <p>Builds a {@link DBChecker} with the given list of known tables and with a restricted list of user defined functions.</p>
	 * 
	 * <p>Verifications done by this object after creation:</p>
	 * <ul>
	 * 	<li>Existence of tables and columns:            <b>OK</b></li>
	 * 	<li>Existence of User Defined Functions (UDFs): <b>NO <i>(any "unknown" function is allowed)</i></b></li>
	 * 	<li>Support of geometrical functions:           <b>OK</b></li>
	 * 	<li>Support of coordinate systems:              <b>OK</b></li>
	 * </ul>
	 * 
	 * @param tables			List of all available tables.
	 * @param allowedGeoFcts	List of all allowed geometrical functions (i.e. CONTAINS, POINT, UNION, CIRCLE, COORD1).
	 *                      	If NULL, no verification will be done (and so, all geometries are allowed).
	 *                      	If empty list, no geometry function is allowed.
	 *                      	<i>Note: match with items of this list are done case insensitively.</i>
	 * @param allowedCoordSys	List of all allowed coordinate system patterns. The syntax of a such pattern is the following:
	 *                       	"{frame} {refpos} {flavor}" ; on the contrary to a coordinate system expression, here no part is optional.
	 *                       	Each part of this pattern can be one the possible values (case insensitive), a list of possible values
	 *                       	expressed with the syntax "({value1}|{value2}|...)", or a '*' for any valid value.
	 *                       	For instance: "ICRS (GEOCENTER|heliocenter) *".
	 *                       	If the given list is NULL, no verification will be done (and so, all coordinate systems are allowed).
	 *                       	If it is empty, no coordinate system is allowed (except the default values - generally expressed by an empty string: '').
	 * 
	 * @since 1.3
	 */
	public DBChecker(final Collection<? extends DBTable> tables, final Collection<String> allowedGeoFcts, final Collection<String> allowedCoordSys) throws ParseException{
		this(tables, null, allowedGeoFcts, allowedCoordSys);
	}

	/**
	 * <p>Builds a {@link DBChecker}.</p>
	 * 
	 * <p>Verifications done by this object after creation:</p>
	 * <ul>
	 * 	<li>Existence of tables and columns:            <b>OK</b></li>
	 * 	<li>Existence of User Defined Functions (UDFs): <b>OK</b></li>
	 * 	<li>Support of geometrical functions:           <b>OK</b></li>
	 * 	<li>Support of coordinate systems:              <b>OK</b></li>
	 * </ul>
	 * 
	 * @param tables			List of all available tables.
	 * @param allowedUdfs		List of all allowed user defined functions.
	 *                   		If NULL, no verification will be done (and so, all UDFs are allowed).
	 *                   		If empty list, no "unknown" (or UDF) is allowed.
	 *                   		<i>Note: match with items of this list are done case insensitively.</i>
	 * @param allowedGeoFcts	List of all allowed geometrical functions (i.e. CONTAINS, POINT, UNION, CIRCLE, COORD1).
	 *                      	If NULL, no verification will be done (and so, all geometries are allowed).
	 *                      	If empty list, no geometry function is allowed.
	 *                      	<i>Note: match with items of this list are done case insensitively.</i>
	 * @param allowedCoordSys	List of all allowed coordinate system patterns. The syntax of a such pattern is the following:
	 *                       	"{frame} {refpos} {flavor}" ; on the contrary to a coordinate system expression, here no part is optional.
	 *                       	Each part of this pattern can be one the possible values (case insensitive), a list of possible values
	 *                       	expressed with the syntax "({value1}|{value2}|...)", or a '*' for any valid value.
	 *                       	For instance: "ICRS (GEOCENTER|heliocenter) *".
	 *                       	If the given list is NULL, no verification will be done (and so, all coordinate systems are allowed).
	 *                       	If it is empty, no coordinate system is allowed (except the default values - generally expressed by an empty string: '').
	 * 
	 * @since 1.3
	 */
	public DBChecker(final Collection<? extends DBTable> tables, final Collection<? extends FunctionDef> allowedUdfs, final Collection<String> allowedGeoFcts, final Collection<String> allowedCoordSys) throws ParseException{
		// Set the list of available tables + Set the list of all known UDFs:
		this(tables, allowedUdfs);

		// Set the list of allowed geometrical functions:
		allowedGeo = specialSort(allowedGeoFcts);

		// Set the list of allowed coordinate systems:
		this.allowedCoordSys = specialSort(allowedCoordSys);
		coordSysRegExp = STCS.buildCoordSysRegExp(this.allowedCoordSys);
	}

	/**
	 * Transform the given collection of string elements in a sorted array.
	 * Only non-NULL and non-empty strings are kept.
	 * 
	 * @param items	Items to copy and sort.
	 * 
	 * @return	A sorted array containing all - except NULL and empty strings - items of the given collection.
	 * 
	 * @since 1.3
	 */
	protected final static String[] specialSort(final Collection<String> items){
		// Nothing to do if the array is NULL:
		if (items == null)
			return null;

		// Keep only valid items (not NULL and not empty string):
		String[] tmp = new String[items.size()];
		int cnt = 0;
		for(String item : items){
			if (item != null && item.trim().length() > 0)
				tmp[cnt++] = item;
		}

		// Make an adjusted array copy:
		String[] copy = new String[cnt];
<<<<<<< HEAD
                System.arraycopy(tmp, 0, copy, 0, cnt);
=======
		System.arraycopy(tmp, 0, copy, 0, cnt);
>>>>>>> 163ec172

		// Sort the values:
		Arrays.sort(copy);

		return copy;
	}

	/* ****** */
	/* SETTER */
	/* ****** */
	/**
	 * <p>Sets the list of all available tables.</p>
	 * 
	 * <p><i><u>Note:</u>
	 * 	Only if the given collection is NOT an instance of {@link SearchTableList},
	 * 	the collection will be copied inside a new {@link SearchTableList}, otherwise it is used as provided.
	 * </i></p>
	 * 
	 * @param tables	List of {@link DBTable}s.
	 */
	public final void setTables(final Collection<? extends DBTable> tables){
		if (tables == null)
			lstTables = new SearchTableList();
		else if (tables instanceof SearchTableList)
			lstTables = (SearchTableList)tables;
		else
			lstTables = new SearchTableList(tables);
	}

	/* ************* */
	/* CHECK METHODS */
	/* ************* */
	/**
	 * <p>Check all the columns, tables and UDFs references inside the given query.</p>
	 * 
	 * <p><i>
	 * 	<u>Note:</u> This query has already been parsed ; thus it is already syntactically correct.
	 * 	Only the consistency with the published tables, columns and all the defined UDFs must be checked.
	 * </i></p>
	 * 
	 * @param query		The query to check.
	 * 
	 * @throws ParseException	An {@link UnresolvedIdentifiersException} if some tables or columns can not be resolved.
	 * 
	 * @see #check(ADQLQuery, Stack)
	 */
	@Override
	public final void check(final ADQLQuery query) throws ParseException{
		check(query, null);
	}

	/**
	 * <p>Process several (semantic) verifications in the given ADQL query.</p>
	 * 
	 * <p>Main verifications done in this function:</p>
	 * <ol>
	 * 	<li>Existence of DB items (tables and columns)</li>
	 * 	<li>Semantic verification of sub-queries</li>
	 * 	<li>Support of every encountered User Defined Functions (UDFs - functions unknown by the syntactic parser)</li>
	 * 	<li>Support of every encountered geometries (functions, coordinate systems and STC-S expressions)</li>
	 * 	<li>Consistency of types still unknown (because the syntactic parser could not yet resolve them)</li>
	 * </ol>
	 * 
	 * @param query			The query to check.
	 * @param fathersList	List of all columns available in the father queries and that should be accessed in sub-queries.
	 *                   	Each item of this stack is a list of columns available in each father-level query.
	 *                   	<i>Note: this parameter is NULL if this function is called with the root/father query as parameter.</i>
	 * 
	 * @throws UnresolvedIdentifiersException	An {@link UnresolvedIdentifiersException} if one or several of the above listed tests have detected
	 *                                       	some semantic errors (i.e. unresolved table, columns, function).
	 * 
	 * @since 1.2
	 * 
	 * @see #checkDBItems(ADQLQuery, Stack, UnresolvedIdentifiersException)
	 * @see #checkSubQueries(ADQLQuery, Stack, SearchColumnList, UnresolvedIdentifiersException)
	 * @see #checkUDFs(ADQLQuery, UnresolvedIdentifiersException)
	 * @see #checkGeometries(ADQLQuery, UnresolvedIdentifiersException)
	 * @see #checkTypes(ADQLQuery, UnresolvedIdentifiersException)
	 */
	protected void check(final ADQLQuery query, final Stack<SearchColumnList> fathersList) throws UnresolvedIdentifiersException{
		UnresolvedIdentifiersException errors = new UnresolvedIdentifiersException();

		// A. Check DB items (tables and columns):
		SearchColumnList availableColumns = checkDBItems(query, fathersList, errors);

		// B. Check UDFs:
		if (allowedUdfs != null)
			checkUDFs(query, errors);

		// C. Check geometries:
		checkGeometries(query, errors);

		// D. Check types:
		checkTypes(query, errors);

		// E. Check sub-queries:
		checkSubQueries(query, fathersList, availableColumns, errors);

		// Throw all errors, if any:
		if (errors.getNbErrors() > 0)
			throw errors;
	}

	/* ************************************************ */
	/* CHECKING METHODS FOR DB ITEMS (TABLES & COLUMNS) */
	/* ************************************************ */

	/**
	 * <p>Check DB items (tables and columns) used in the given ADQL query.</p>
	 * 
	 * <p>Operations done in this function:</p>
	 * <ol>
	 * 	<li>Resolve all found tables</li>
	 * 	<li>Get the whole list of all available columns <i>Note: this list is returned by this function.</i></li>
	 * 	<li>Resolve all found columns</li>
	 * </ol>
	 * 
	 * @param query			Query in which the existence of DB items must be checked.
	 * @param fathersList	List of all columns available in the father queries and that should be accessed in sub-queries.
	 *                   	Each item of this stack is a list of columns available in each father-level query.
	 *                   	<i>Note: this parameter is NULL if this function is called with the root/father query as parameter.</i>
	 * @param errors		List of errors to complete in this function each time an unknown table or column is encountered.
	 * 
	 * @return	List of all columns available in the given query.
	 * 
	 * @see #resolveTables(ADQLQuery, Stack, UnresolvedIdentifiersException)
	 * @see FromContent#getDBColumns()
	 * @see #resolveColumns(ADQLQuery, Stack, Map, SearchColumnList, UnresolvedIdentifiersException)
	 * 
	 * @since 1.3
	 */
	protected SearchColumnList checkDBItems(final ADQLQuery query, final Stack<SearchColumnList> fathersList, final UnresolvedIdentifiersException errors){
		// a. Resolve all tables:
		Map<DBTable,ADQLTable> mapTables = resolveTables(query, fathersList, errors);

		// b. Get the list of all columns made available in the clause FROM:
		SearchColumnList availableColumns;
		try{
			availableColumns = query.getFrom().getDBColumns();
		}catch(ParseException pe){
			errors.addException(pe);
			availableColumns = new SearchColumnList();
		}

		// c. Resolve all columns:
		resolveColumns(query, fathersList, mapTables, availableColumns, errors);

		return availableColumns;
	}

	/**
	 * <p>Search all table references inside the given query, resolve them against the available tables, and if there is only one match,
	 * attach the matching metadata to them.</p>
	 * 
	 * <b>Management of sub-query tables</b>
	 * <p>
	 * 	If a table is not a DB table reference but a sub-query, this latter is first checked (using {@link #check(ADQLQuery, Stack)} ;
	 * 	but the father list must not contain tables of the given query, because on the same level) and then corresponding table metadata
	 * 	are generated (using {@link #generateDBTable(ADQLQuery, String)}) and attached to it.
	 * </p>
	 * 
	 * <b>Management of "{table}.*" in the SELECT clause</b>
	 * <p>
	 * 	For each of this SELECT item, this function tries to resolve the table name. If only one match is found, the corresponding ADQL table object
	 * 	is got from the list of resolved tables and attached to this SELECT item (thus, the joker item will also have the good metadata,
	 * 	particularly if the referenced table is a sub-query).
	 * </p>
	 * 
	 * @param query			Query in which the existence of tables must be checked.
	 * @param fathersList	List of all columns available in the father queries and that should be accessed in sub-queries.
	 *                      Each item of this stack is a list of columns available in each father-level query.
	 *                   	<i>Note: this parameter is NULL if this function is called with the root/father query as parameter.</i>
	 * @param errors		List of errors to complete in this function each time an unknown table or column is encountered.
	 * 
	 * @return	An associative map of all the resolved tables.
	 */
	protected Map<DBTable,ADQLTable> resolveTables(final ADQLQuery query, final Stack<SearchColumnList> fathersList, final UnresolvedIdentifiersException errors){
		HashMap<DBTable,ADQLTable> mapTables = new HashMap<DBTable,ADQLTable>();
		ISearchHandler sHandler;

		// Check the existence of all tables:
		sHandler = new SearchTableHandler();
		sHandler.search(query.getFrom());
		for(ADQLObject result : sHandler){
			try{
				ADQLTable table = (ADQLTable)result;

				// resolve the table:
				DBTable dbTable = null;
				if (table.isSubQuery()){
					// check the sub-query tables:
					check(table.getSubQuery(), fathersList);
					// generate its DBTable:
					dbTable = generateDBTable(table.getSubQuery(), table.getAlias());
				}else{
					dbTable = resolveTable(table);
					if (table.hasAlias())
						dbTable = dbTable.copy(null, table.getAlias());
				}

				// link with the matched DBTable:
				table.setDBLink(dbTable);
				mapTables.put(dbTable, table);
			}catch(ParseException pe){
				errors.addException(pe);
			}
		}

		// Attach table information on wildcards with the syntax "{tableName}.*" of the SELECT clause:
		/* Note: no need to check the table name among the father tables, because there is
		 *       no interest to select a father column in a sub-query
		 *       (which can return only one column ; besides, no aggregate is allowed
		 *       in sub-queries).*/
		sHandler = new SearchWildCardHandler();
		sHandler.search(query.getSelect());
		for(ADQLObject result : sHandler){
			try{
				SelectAllColumns wildcard = (SelectAllColumns)result;
				ADQLTable table = wildcard.getAdqlTable();
				DBTable dbTable = null;

				// first, try to resolve the table by table alias:
				if (table.getTableName() != null && table.getSchemaName() == null){
					ArrayList<ADQLTable> tables = query.getFrom().getTablesByAlias(table.getTableName(), table.isCaseSensitive(IdentifierField.TABLE));
					if (tables.size() == 1)
						dbTable = tables.get(0).getDBLink();
				}

				// then try to resolve the table reference by table name:
				if (dbTable == null)
					dbTable = resolveTable(table);

				// set the corresponding tables among the list of resolved tables:
				wildcard.setAdqlTable(mapTables.get(dbTable));
			}catch(ParseException pe){
				errors.addException(pe);
			}
		}

		return mapTables;
	}

	/**
	 * Resolve the given table, that's to say search for the corresponding {@link DBTable}.
	 * 
	 * @param table	The table to resolve.
	 * 
	 * @return		The corresponding {@link DBTable} if found, <i>null</i> otherwise.
	 * 
	 * @throws ParseException	An {@link UnresolvedTableException} if the given table can't be resolved.
	 */
	protected DBTable resolveTable(final ADQLTable table) throws ParseException{
		ArrayList<DBTable> tables = lstTables.search(table);

		// good if only one table has been found:
		if (tables.size() == 1)
			return tables.get(0);
		// but if more than one: ambiguous table name !
		else if (tables.size() > 1)
			throw new UnresolvedTableException(table, tables.get(0).getADQLSchemaName() + "." + tables.get(0).getADQLName(), tables.get(1).getADQLSchemaName() + "." + tables.get(1).getADQLName());
		// otherwise (no match): unknown table !
		else
			throw new UnresolvedTableException(table);
	}

	/**
	 * <p>Search all column references inside the given query, resolve them thanks to the given tables' metadata,
	 * and if there is only one match, attach the matching metadata to them.</p>
	 * 
	 * <b>Management of selected columns' references</b>
	 * <p>
	 * 	A column reference is not only a direct reference to a table column using a column name.
	 * 	It can also be a reference to an item of the SELECT clause (which will then call a "selected column").
	 * 	That kind of reference can be either an index (an unsigned integer starting from 1 to N, where N is the
	 * 	number selected columns), or the name/alias of the column.
	 * </p>
	 * <p>
	 * 	These references are also checked, in a second step, in this function. Thus, column metadata are
	 * 	also attached to them, as common columns.
	 * </p>
	 * 
	 * @param query			Query in which the existence of tables must be checked.
	 * @param fathersList	List of all columns available in the father queries and that should be accessed in sub-queries.
	 *                      Each item of this stack is a list of columns available in each father-level query.
	 *                   	<i>Note: this parameter is NULL if this function is called with the root/father query as parameter.</i>
	 * @param mapTables		List of all resolved tables.
	 * @param list			List of column metadata to complete in this function each time a column reference is resolved.
	 * @param errors		List of errors to complete in this function each time an unknown table or column is encountered.
	 */
	protected void resolveColumns(final ADQLQuery query, final Stack<SearchColumnList> fathersList, final Map<DBTable,ADQLTable> mapTables, final SearchColumnList list, final UnresolvedIdentifiersException errors){
		ISearchHandler sHandler;

		// Check the existence of all columns:
		sHandler = new SearchColumnHandler();
		sHandler.search(query);
		for(ADQLObject result : sHandler){
			try{
				ADQLColumn adqlColumn = (ADQLColumn)result;
				// resolve the column:
				DBColumn dbColumn = resolveColumn(adqlColumn, list, fathersList);
				// link with the matched DBColumn:
				adqlColumn.setDBLink(dbColumn);
				adqlColumn.setAdqlTable(mapTables.get(dbColumn.getTable()));
			}catch(ParseException pe){
				errors.addException(pe);
			}
		}

		// Check the correctness of all column references (= references to selected columns):
		/* Note: no need to provide the father tables when resolving column references,
		 *       because no father column can be used in ORDER BY and/or GROUP BY. */
		sHandler = new SearchColReferenceHandler();
		sHandler.search(query);
		ClauseSelect select = query.getSelect();
		for(ADQLObject result : sHandler){
			try{
				ColumnReference colRef = (ColumnReference)result;
				// resolve the column reference:
				DBColumn dbColumn = checkColumnReference(colRef, select, list);
				// link with the matched DBColumn:
				colRef.setDBLink(dbColumn);
				if (dbColumn != null)
					colRef.setAdqlTable(mapTables.get(dbColumn.getTable()));
			}catch(ParseException pe){
				errors.addException(pe);
			}
		}
	}

	/**
	 * <p>Resolve the given column, that's to say search for the corresponding {@link DBColumn}.</p>
	 * 
	 * <p>
	 * 	The third parameter is used only if this function is called inside a sub-query. In this case,
	 * 	the column is tried to be resolved with the first list (dbColumns). If no match is found,
	 * 	the resolution is tried with the father columns list (fathersList).
	 * </p>
	 * 
	 * @param column		The column to resolve.
	 * @param dbColumns		List of all available {@link DBColumn}s.
	 * @param fathersList	List of all columns available in the father queries and that should be accessed in sub-queries.
	 *                      Each item of this stack is a list of columns available in each father-level query.
	 *                   	<i>Note: this parameter is NULL if this function is called with the root/father query as parameter.</i>
	 * 
	 * @return 				The corresponding {@link DBColumn} if found. Otherwise an exception is thrown.
	 * 
	 * @throws ParseException	An {@link UnresolvedColumnException} if the given column can't be resolved
	 * 							or an {@link UnresolvedTableException} if its table reference can't be resolved.
	 */
	protected DBColumn resolveColumn(final ADQLColumn column, final SearchColumnList dbColumns, Stack<SearchColumnList> fathersList) throws ParseException{
		ArrayList<DBColumn> foundColumns = dbColumns.search(column);

		// good if only one column has been found:
		if (foundColumns.size() == 1)
			return foundColumns.get(0);
		// but if more than one: ambiguous table reference !
		else if (foundColumns.size() > 1){
			if (column.getTableName() == null)
				throw new UnresolvedColumnException(column, (foundColumns.get(0).getTable() == null) ? "<NULL>" : (foundColumns.get(0).getTable().getADQLName() + "." + foundColumns.get(0).getADQLName()), (foundColumns.get(1).getTable() == null) ? "<NULL>" : (foundColumns.get(1).getTable().getADQLName() + "." + foundColumns.get(1).getADQLName()));
			else
				throw new UnresolvedTableException(column, (foundColumns.get(0).getTable() == null) ? "<NULL>" : foundColumns.get(0).getTable().getADQLName(), (foundColumns.get(1).getTable() == null) ? "<NULL>" : foundColumns.get(1).getTable().getADQLName());
		}// otherwise (no match): unknown column !
		else{
			if (fathersList == null || fathersList.isEmpty())
				throw new UnresolvedColumnException(column);
			else{
				Stack<SearchColumnList> subStack = new Stack<SearchColumnList>();
				subStack.addAll(fathersList.subList(0, fathersList.size() - 1));
				return resolveColumn(column, fathersList.peek(), subStack);
			}
		}
	}

	/**
	 * Check whether the given column reference corresponds to a selected item (column or an expression with an alias)
	 * or to an existing column.
	 * 
	 * @param colRef		The column reference which must be checked.
	 * @param select		The SELECT clause of the ADQL query.
	 * @param dbColumns		The list of all available columns.
	 * 
	 * @return 		The corresponding {@link DBColumn} if this reference is actually the name of a column, <i>null</i> otherwise.
	 * 
	 * @throws ParseException	An {@link UnresolvedColumnException} if the given column can't be resolved
	 * 							or an {@link UnresolvedTableException} if its table reference can't be resolved.
	 * 
	 * @see ClauseSelect#searchByAlias(String)
	 * @see #resolveColumn(ADQLColumn, SearchColumnList, Stack)
	 */
	protected DBColumn checkColumnReference(final ColumnReference colRef, final ClauseSelect select, final SearchColumnList dbColumns) throws ParseException{
		if (colRef.isIndex()){
			int index = colRef.getColumnIndex();
			if (index > 0 && index <= select.size()){
				SelectItem item = select.get(index - 1);
				if (item.getOperand() instanceof ADQLColumn)
					return ((ADQLColumn)item.getOperand()).getDBLink();
				else
					return null;
			}else
				throw new ParseException("Column index out of bounds: " + index + " (must be between 1 and " + select.size() + ") !", colRef.getPosition());
		}else{
			ADQLColumn col = new ADQLColumn(colRef.getColumnName());
			col.setCaseSensitive(colRef.isCaseSensitive());
			col.setPosition(colRef.getPosition());

			// search among the select_item aliases:
			if (col.getTableName() == null){
				ArrayList<SelectItem> founds = select.searchByAlias(colRef.getColumnName(), colRef.isCaseSensitive());
				if (founds.size() == 1)
					return null;
				else if (founds.size() > 1)
					throw new UnresolvedColumnException(col, founds.get(0).getAlias(), founds.get(1).getAlias());
			}

			// check the corresponding column:
			return resolveColumn(col, dbColumns, null);
		}
	}

	/**
	 * Generate a {@link DBTable} corresponding to the given sub-query with the given table name.
	 * This {@link DBTable} will contain all {@link DBColumn} returned by {@link ADQLQuery#getResultingColumns()}.
	 * 
	 * @param subQuery	Sub-query in which the specified table must be searched.
	 * @param tableName	Name of the table to search.
	 * 
	 * @return	The corresponding {@link DBTable} if the table has been found in the given sub-query, <i>null</i> otherwise.
	 * 
	 * @throws ParseException	Can be used to explain why the table has not been found. <i>Note: not used by default.</i>
	 */
	public static DBTable generateDBTable(final ADQLQuery subQuery, final String tableName) throws ParseException{
		DefaultDBTable dbTable = new DefaultDBTable(tableName);

		DBColumn[] columns = subQuery.getResultingColumns();
		for(DBColumn dbCol : columns)
			dbTable.addColumn(dbCol.copy(dbCol.getADQLName(), dbCol.getADQLName(), dbTable));

		return dbTable;
	}

	/* ************************* */
	/* CHECKING METHODS FOR UDFs */
	/* ************************* */

	/**
	 * <p>Search all UDFs (User Defined Functions) inside the given query, and then
	 * check their signature against the list of allowed UDFs.</p>
	 * 
	 * <p><i>Note:
	 * 	When more than one allowed function match, the function is considered as correct
	 * 	and no error is added.
	 * 	However, in case of multiple matches, the return type of matching functions could
	 * 	be different and in this case, there would be an error while checking later
	 * 	the types. In such case, throwing an error could make sense, but the user would
	 * 	then need to cast some parameters to help the parser identifying the right function.
	 * 	But the type-casting ability is not yet possible in ADQL.
	 * </i></p>
	 * 
	 * @param query		Query in which UDFs must be checked.
	 * @param errors	List of errors to complete in this function each time a UDF does not match to any of the allowed UDFs.
	 * 
	 * @since 1.3
	 */
	protected void checkUDFs(final ADQLQuery query, final UnresolvedIdentifiersException errors){
		// 1. Search all UDFs:
		ISearchHandler sHandler = new SearchUDFHandler();
		sHandler.search(query);

		// If no UDF are allowed, throw immediately an error:
		if (allowedUdfs.length == 0){
			for(ADQLObject result : sHandler)
				errors.addException(new UnresolvedFunctionException((UserDefinedFunction)result));
		}
		// 2. Try to resolve all of them:
		else{
			ArrayList<UserDefinedFunction> toResolveLater = new ArrayList<UserDefinedFunction>();
			UserDefinedFunction udf;
			int match;
			BinarySearch<FunctionDef,UserDefinedFunction> binSearch = new BinarySearch<FunctionDef,UserDefinedFunction>(){
				@Override
				protected int compare(UserDefinedFunction searchItem, FunctionDef arrayItem){
					return arrayItem.compareTo(searchItem) * -1;
				}
			};

			// Try to resolve all the found UDFs:
			/* Note: at this stage, it can happen that UDFs can not be yet resolved because the building of
			 *       their signature depends of other UDFs. That's why, these special cases should be kept
			 *       for a later resolution try. */
			for(ADQLObject result : sHandler){
				udf = (UserDefinedFunction)result;
				// search for a match:
				match = binSearch.search(udf, allowedUdfs);
				// if no match...
				if (match < 0){
					// ...if the type of all parameters is resolved, add an error (no match is possible):
					if (isAllParamTypesResolved(udf))
<<<<<<< HEAD
						errors.addException(new UnresolvedFunctionException(udf));	// TODO Add the ADQLOperand position!
=======
						errors.addException(new UnresolvedFunctionException(udf));
>>>>>>> 163ec172
					// ...otherwise, try to resolved it later (when other UDFs will be mostly resolved):
					else
						toResolveLater.add(udf);
				}
				// if there is a match, metadata may be attached (particularly if the function is built automatically by the syntactic parser):
				else if (udf instanceof DefaultUDF)
					((DefaultUDF)udf).setDefinition(allowedUdfs[match]);
			}

			// Try to resolve UDFs whose some parameter types are depending of other UDFs:
			for(int i = 0; i < toResolveLater.size(); i++){
				udf = toResolveLater.get(i);
				// search for a match:
				match = binSearch.search(udf, allowedUdfs);
				// if no match, add an error:
				if (match < 0)
<<<<<<< HEAD
					errors.addException(new UnresolvedFunctionException(udf));	// TODO Add the ADQLOperand position!
=======
					errors.addException(new UnresolvedFunctionException(udf));
>>>>>>> 163ec172
				// otherwise, metadata may be attached (particularly if the function is built automatically by the syntactic parser):
				else if (udf instanceof DefaultUDF)
					((DefaultUDF)udf).setDefinition(allowedUdfs[match]);
			}

			// 3. Replace all the resolved DefaultUDF by an instance of the class associated with the set signature:
			(new ReplaceDefaultUDFHandler(errors)).searchAndReplace(query);
		}
	}

	/**
	 * <p>Tell whether the type of all parameters of the given ADQL function
	 * is resolved.</p>
	 * 
	 * <p>A parameter type may not be resolved for 2 main reasons:</p>
	 * <ul>
	 * 	<li>the parameter is a <b>column</b>, but this column has not been successfully resolved. Thus its type is still unknown.</li>
	 * 	<li>the parameter is a <b>UDF</b>, but this UDF has not been already resolved. Thus, as for the column, its return type is still unknown.
	 * 		But it could be known later if the UDF is resolved later ; a second try should be done afterwards.</li>
	 * </ul>
	 * 
	 * @param fct	ADQL function whose the parameters' type should be checked.
	 * 
	 * @return	<i>true</i> if the type of all parameters is known, <i>false</i> otherwise.
	 * 
	 * @since 1.3
	 */
	protected final boolean isAllParamTypesResolved(final ADQLFunction fct){
		for(ADQLOperand op : fct.getParameters()){
			if (op.isNumeric() == op.isString())
				return false;
		}
		return true;
	}

	/* ************************************************************************************************* */
	/* METHODS CHECKING THE GEOMETRIES (geometrical functions, coordinate systems and STC-S expressions) */
	/* ************************************************************************************************* */

	/**
	 * <p>Check all geometries.</p>
	 * 
	 * <p>Operations done in this function:</p>
	 * <ol>
	 * 	<li>Check that all geometrical functions are supported</li>
	 * 	<li>Check that all explicit (string constant) coordinate system definitions are supported</i></li>
	 * 	<li>Check all STC-S expressions (only in {@link RegionFunction} for the moment) and
	 * 	    Apply the 2 previous checks on them</li>
	 * </ol>
	 * 
	 * @param query		Query in which geometries must be checked.
	 * @param errors	List of errors to complete in this function each time a geometry item is not supported.
	 * 
	 * @see #resolveGeometryFunctions(ADQLQuery, BinarySearch, UnresolvedIdentifiersException)
	 * @see #resolveCoordinateSystems(ADQLQuery, UnresolvedIdentifiersException)
	 * @see #resolveSTCSExpressions(ADQLQuery, BinarySearch, UnresolvedIdentifiersException)
	 * 
	 * @since 1.3
	 */
	protected void checkGeometries(final ADQLQuery query, final UnresolvedIdentifiersException errors){
		BinarySearch<String,String> binSearch = new BinarySearch<String,String>(){
			@Override
			protected int compare(String searchItem, String arrayItem){
				return searchItem.compareToIgnoreCase(arrayItem);
			}
		};

		// a. Ensure that all used geometry functions are allowed:
		if (allowedGeo != null)
			resolveGeometryFunctions(query, binSearch, errors);

		// b. Check whether the coordinate systems are allowed:
		if (allowedCoordSys != null)
			resolveCoordinateSystems(query, errors);

		// c. Check all STC-S expressions (in RegionFunctions only) + the used coordinate systems (if StringConstant only):
		if (allowedGeo == null || (allowedGeo.length > 0 && binSearch.search("REGION", allowedGeo) >= 0))
			resolveSTCSExpressions(query, binSearch, errors);
	}

	/**
	 * Search for all geometrical functions and check whether they are allowed.
	 * 
	 * @param query		Query in which geometrical functions must be checked.
	 * @param errors	List of errors to complete in this function each time a geometrical function is not supported.
	 * 
	 * @see #checkGeometryFunction(String, ADQLFunction, BinarySearch, UnresolvedIdentifiersException)
	 * 
	 * @since 1.3
	 */
	protected void resolveGeometryFunctions(final ADQLQuery query, final BinarySearch<String,String> binSearch, final UnresolvedIdentifiersException errors){
		ISearchHandler sHandler = new SearchGeometryHandler();
		sHandler.search(query);

		String fctName;
		for(ADQLObject result : sHandler){
			fctName = result.getName();
			checkGeometryFunction(fctName, (ADQLFunction)result, binSearch, errors);
		}
	}

	/**
	 * <p>Check whether the specified geometrical function is allowed by this implementation.</p>
	 * 
	 * <p><i>Note:
	 * 	If the list of allowed geometrical functions is empty, this function will always add an errors to the given list.
	 * 	Indeed, it means that no geometrical function is allowed and so that the specified function is automatically not supported.
	 * </i></p>
	 * 
	 * @param fctName		Name of the geometrical function to test.
	 * @param fct			The function instance being or containing the geometrical function to check. <i>Note: this function can be the function to test or a function embedding the function under test (i.e. RegionFunction).
	 * @param binSearch		The object to use in order to search a function name inside the list of allowed functions.
	 *                 		It is able to perform a binary search inside a sorted array of String objects. The interest of
	 *                 		this object is its compare function which must be overridden and tells how to compare the item
	 *                 		to search and the items of the array (basically, a non-case-sensitive comparison between 2 strings).
	 * @param errors		List of errors to complete in this function each time a geometrical function is not supported.
	 * 
	 * @since 1.3
	 */
	protected void checkGeometryFunction(final String fctName, final ADQLFunction fct, final BinarySearch<String,String> binSearch, final UnresolvedIdentifiersException errors){
		int match = -1;
		if (allowedGeo.length != 0)
			match = binSearch.search(fctName, allowedGeo);
		if (match < 0)
			errors.addException(new UnresolvedFunctionException("The geometrical function \"" + fctName + "\" is not available in this implementation!", fct));
	}

	/**
	 * <p>Search all explicit coordinate system declarations, check their syntax and whether they are allowed by this implementation.</p>
	 * 
	 * <p><i>Note:
	 * 	"explicit" means here that all {@link StringConstant} instances. Only coordinate systems expressed as string can
	 * 	be parsed and so checked. So if a coordinate system is specified by a column, no check can be done at this stage...
	 * 	it will be possible to perform such test only at the execution.
	 * </i></p>
	 * 
	 * @param query		Query in which coordinate systems must be checked.
	 * @param errors	List of errors to complete in this function each time a coordinate system has a wrong syntax or is not supported.
	 * 
	 * @see #checkCoordinateSystem(StringConstant, UnresolvedIdentifiersException)
	 * 
	 * @since 1.3
	 */
	protected void resolveCoordinateSystems(final ADQLQuery query, final UnresolvedIdentifiersException errors){
		ISearchHandler sHandler = new SearchCoordSysHandler();
		sHandler.search(query);
		for(ADQLObject result : sHandler)
			checkCoordinateSystem((StringConstant)result, errors);
	}

	/**
	 * Parse and then check the coordinate system contained in the given {@link StringConstant} instance.
	 * 
	 * @param adqlCoordSys	The {@link StringConstant} object containing the coordinate system to check.
	 * @param errors		List of errors to complete in this function each time a coordinate system has a wrong syntax or is not supported.
	 * 
	 * @see STCS#parseCoordSys(String)
	 * @see #checkCoordinateSystem(adql.db.STCS.CoordSys, ADQLOperand, UnresolvedIdentifiersException)
	 * 
	 * @since 1.3
	 */
	protected void checkCoordinateSystem(final StringConstant adqlCoordSys, final UnresolvedIdentifiersException errors){
		String coordSysStr = adqlCoordSys.getValue();
		try{
			checkCoordinateSystem(STCS.parseCoordSys(coordSysStr), adqlCoordSys, errors);
		}catch(ParseException pe){
<<<<<<< HEAD
			errors.addException(new ParseException(pe.getMessage())); // TODO Missing object position!
=======
			errors.addException(new ParseException(pe.getMessage(), adqlCoordSys.getPosition()));
>>>>>>> 163ec172
		}
	}

	/**
	 * Check whether the given coordinate system is allowed by this implementation. 
	 * 
	 * @param coordSys	Coordinate system to test.
	 * @param operand	The operand representing or containing the coordinate system under test.
	 * @param errors	List of errors to complete in this function each time a coordinate system is not supported.
	 * 
	 * @since 1.3
	 */
	protected void checkCoordinateSystem(final CoordSys coordSys, final ADQLOperand operand, final UnresolvedIdentifiersException errors){
<<<<<<< HEAD
		if (coordSysRegExp != null && coordSys != null && !coordSys.toFullSTCS().matches(coordSysRegExp))
			errors.addException(new ParseException("Coordinate system \"" + ((operand instanceof StringConstant) ? ((StringConstant)operand).getValue() : coordSys.toString()) + "\" (= \"" + coordSys.toFullSTCS() + "\") not allowed in this implementation."));	// TODO Missing object position! + List of accepted coordinate systems
=======
		if (coordSysRegExp != null && coordSys != null && !coordSys.toFullSTCS().matches(coordSysRegExp)){
			StringBuffer buf = new StringBuffer();
			if (allowedCoordSys != null){
				for(String cs : allowedCoordSys){
					if (buf.length() > 0)
						buf.append(", ");
					buf.append(cs);
				}
			}
			if (buf.length() == 0)
				buf.append("No coordinate system is allowed!");
			else
				buf.insert(0, "Allowed coordinate systems are: ");
			errors.addException(new ParseException("Coordinate system \"" + ((operand instanceof StringConstant) ? ((StringConstant)operand).getValue() : coordSys.toString()) + "\" (= \"" + coordSys.toFullSTCS() + "\") not allowed in this implementation. " + buf.toString(), operand.getPosition()));
		}
>>>>>>> 163ec172
	}

	/**
	 * <p>Search all STC-S expressions inside the given query, parse them (and so check their syntax) and then determine
	 * whether the declared coordinate system and the expressed region are allowed in this implementation.</p>
	 * 
	 * <p><i>Note:
	 * 	In the current ADQL language definition, STC-S expressions can be found only as only parameter of the REGION function.
	 * </i></p>
	 * 
	 * @param query			Query in which STC-S expressions must be checked.
	 * @param binSearch		The object to use in order to search a region name inside the list of allowed functions/regions.
	 *                 		It is able to perform a binary search inside a sorted array of String objects. The interest of
	 *                 		this object is its compare function which must be overridden and tells how to compare the item
	 *                 		to search and the items of the array (basically, a non-case-sensitive comparison between 2 strings).
	 * @param errors		List of errors to complete in this function each time the STC-S syntax is wrong or each time the declared coordinate system or region is not supported.
	 * 
	 * @see STCS#parseRegion(String)
	 * @see #checkRegion(adql.db.STCS.Region, RegionFunction, BinarySearch, UnresolvedIdentifiersException)
	 * 
	 * @since 1.3
	 */
	protected void resolveSTCSExpressions(final ADQLQuery query, final BinarySearch<String,String> binSearch, final UnresolvedIdentifiersException errors){
		// Search REGION functions:
		ISearchHandler sHandler = new SearchRegionHandler();
		sHandler.search(query);

		// Parse and check their STC-S expression:
		String stcs;
		Region region;
		for(ADQLObject result : sHandler){
			try{
				// get the STC-S expression:
				stcs = ((StringConstant)((RegionFunction)result).getParameter(0)).getValue();

				// parse the STC-S expression (and so check the syntax):
				region = STCS.parseRegion(stcs);

				// check whether the regions (this one + the possible inner ones) and the coordinate systems are allowed:
				checkRegion(region, (RegionFunction)result, binSearch, errors);
			}catch(ParseException pe){
<<<<<<< HEAD
				errors.addException(new ParseException(pe.getMessage())); // TODO Missing object position!
=======
				errors.addException(new ParseException(pe.getMessage(), result.getPosition()));
>>>>>>> 163ec172
			}
		}
	}

	/**
	 * <p>Check the given region.</p>
	 * 
	 * <p>The following points are checked in this function:</p>
	 * <ul>
	 * 	<li>whether the coordinate system is allowed</li>
	 * 	<li>whether the type of region is allowed</li>
	 * 	<li>whether the inner regions are correct (here this function is called recursively on each inner region).</li>
	 * </ul>
	 * 
	 * @param r			The region to check.
	 * @param fct		The REGION function containing the region to check.
	 * @param errors	List of errors to complete in this function if the given region or its inner regions are not supported.
	 * 
	 * @see #checkCoordinateSystem(adql.db.STCS.CoordSys, ADQLOperand, UnresolvedIdentifiersException)
	 * @see #checkGeometryFunction(String, ADQLFunction, BinarySearch, UnresolvedIdentifiersException)
	 * @see #checkRegion(adql.db.STCS.Region, RegionFunction, BinarySearch, UnresolvedIdentifiersException)
	 * 
	 * @since 1.3
	 */
	protected void checkRegion(final Region r, final RegionFunction fct, final BinarySearch<String,String> binSearch, final UnresolvedIdentifiersException errors){
		if (r == null)
			return;

		// Check the coordinate system (if any):
		if (r.coordSys != null)
			checkCoordinateSystem(r.coordSys, fct, errors);

		// Check that the region type is allowed:
		if (allowedGeo != null){
			if (allowedGeo.length == 0)
				errors.addException(new UnresolvedFunctionException("The region type \"" + r.type + "\" is not available in this implementation!", fct));
			else
				checkGeometryFunction((r.type == RegionType.POSITION) ? "POINT" : r.type.toString(), fct, binSearch, errors);
		}

		// Check all the inner regions:
		if (r.regions != null){
			for(Region innerR : r.regions)
				checkRegion(innerR, fct, binSearch, errors);
		}
	}

	/* **************************************************** */
	/* METHODS CHECKING TYPES UNKNOWN WHILE CHECKING SYNTAX */
	/* **************************************************** */

	/**
	 * <p>Search all operands whose the type is not yet known and try to resolve it now
	 * and to check whether it matches the type expected by the syntactic parser.</p>
	 * 
	 * <p>
	 * 	Only two operands may have an unresolved type: columns and user defined functions.
	 * 	Indeed, their type can be resolved only if the list of available columns and UDFs is known,
	 * 	and if columns and UDFs used in the query are resolved successfully.
	 * </p>
	 * 
	 * <p>
	 * 	When an operand type is still unknown, they will own the three kinds of type and
	 * 	so this function won't raise an error: it is thus automatically on the expected type.
	 * 	This behavior is perfectly correct because if the type is not resolved
	 * 	that means the item/operand has not been resolved in the previous steps and so that
	 * 	an error about this item has already been raised.
	 * </p>
	 * 
	 * <p><i><b>Important note:</b>
	 * 	This function does not check the types exactly, but just roughly by considering only three categories:
	 * 	string, numeric and geometry.
	 * </i></p>
	 * 
	 * @param query		Query in which unknown types must be resolved and checked.
	 * @param errors	List of errors to complete in this function each time a types does not match to the expected one.
	 * 
	 * @see UnknownType
	 * 
	 * @since 1.3
	 */
	protected void checkTypes(final ADQLQuery query, final UnresolvedIdentifiersException errors){
		// Search all unknown types:
		ISearchHandler sHandler = new SearchUnknownTypeHandler();
		sHandler.search(query);

		// Check whether their type matches the expected one:
		UnknownType unknown;
		for(ADQLObject result : sHandler){
			unknown = (UnknownType)result;
			switch(unknown.getExpectedType()){
				case 'G':
				case 'g':
					if (!unknown.isGeometry())
<<<<<<< HEAD
						errors.addException(new ParseException("Type mismatch! A geometry was expected instead of \"" + unknown.toADQL() + "\"."));	// TODO Add the ADQLOperand position!
=======
						errors.addException(new ParseException("Type mismatch! A geometry was expected instead of \"" + unknown.toADQL() + "\".", result.getPosition()));
>>>>>>> 163ec172
					break;
				case 'N':
				case 'n':
					if (!unknown.isNumeric())
<<<<<<< HEAD
						errors.addException(new ParseException("Type mismatch! A numeric value was expected instead of \"" + unknown.toADQL() + "\"."));	// TODO Add the ADQLOperand position!
=======
						errors.addException(new ParseException("Type mismatch! A numeric value was expected instead of \"" + unknown.toADQL() + "\".", result.getPosition()));
>>>>>>> 163ec172
					break;
				case 'S':
				case 's':
					if (!unknown.isString())
<<<<<<< HEAD
						errors.addException(new ParseException("Type mismatch! A string value was expected instead of \"" + unknown.toADQL() + "\"."));	// TODO Add the ADQLOperand position!
=======
						errors.addException(new ParseException("Type mismatch! A string value was expected instead of \"" + unknown.toADQL() + "\".", result.getPosition()));
>>>>>>> 163ec172
					break;
			}
		}
	}

	/* ******************************** */
	/* METHODS CHECKING THE SUB-QUERIES */
	/* ******************************** */

	/**
	 * <p>Search all sub-queries found in the given query but not in the clause FROM.
	 * These sub-queries are then checked using {@link #check(ADQLQuery, Stack)}.</p>
	 * 
	 * <b>Fathers stack</b>
	 * <p>
	 * 	Each time a sub-query must be checked with {@link #check(ADQLQuery, Stack)},
	 * 	the list of all columns available in each of its father queries must be provided.
	 * 	This function is composing itself this stack by adding the given list of available
	 * 	columns (= all columns resolved in the given query) at the end of the given stack.
	 * 	If this stack is given empty, then a new stack is created.
	 * </p>
	 * <p>
	 * 	This modification of the given stack is just the execution time of this function.
	 * 	Before returning, this function removes the last item of the stack.
	 * </p>
	 * 
	 * 
	 * @param query				Query in which sub-queries must be checked.
	 * @param fathersList		List of all columns available in the father queries and that should be accessed in sub-queries.
	 *                      	Each item of this stack is a list of columns available in each father-level query.
	 *                   		<i>Note: this parameter is NULL if this function is called with the root/father query as parameter.</i>
	 * @param availableColumns	List of all columns resolved in the given query.
	 * @param errors			List of errors to complete in this function each time a semantic error is encountered.
	 * 
	 * @since 1.3
	 */
	protected void checkSubQueries(final ADQLQuery query, Stack<SearchColumnList> fathersList, final SearchColumnList availableColumns, final UnresolvedIdentifiersException errors){
		// Check sub-queries outside the clause FROM:
		ISearchHandler sHandler = new SearchSubQueryHandler();
		sHandler.search(query);
		if (sHandler.getNbMatch() > 0){

			// Push the list of columns into the father columns stack:
			if (fathersList == null)
				fathersList = new Stack<SearchColumnList>();
			fathersList.push(availableColumns);

			// Check each found sub-query:
			for(ADQLObject result : sHandler){
				try{
					check((ADQLQuery)result, fathersList);
				}catch(UnresolvedIdentifiersException uie){
					Iterator<ParseException> itPe = uie.getErrors();
					while(itPe.hasNext())
						errors.addException(itPe.next());
				}
			}

			// Pop the list of columns from the father columns stack:
			fathersList.pop();
		}
	}

	/* *************** */
	/* SEARCH HANDLERS */
	/* *************** */
	/**
	 * Lets searching all tables.
	 * 
	 * @author Gr&eacute;gory Mantelet (CDS)
	 * @version 1.0 (07/2011)
	 */
	private static class SearchTableHandler extends SimpleSearchHandler {
		@Override
		public boolean match(final ADQLObject obj){
			return obj instanceof ADQLTable;
		}
	}

	/**
	 * Lets searching all wildcards.
	 * 
	 * @author Gr&eacute;gory Mantelet (CDS)
	 * @version 1.0 (09/2011)
	 */
	private static class SearchWildCardHandler extends SimpleSearchHandler {
		@Override
		public boolean match(final ADQLObject obj){
			return (obj instanceof SelectAllColumns) && (((SelectAllColumns)obj).getAdqlTable() != null);
		}
	}

	/**
	 * Lets searching column references.
	 * 
	 * @author Gr&eacute;gory Mantelet (CDS)
	 * @version 1.0 (11/2011)
	 */
	private static class SearchColReferenceHandler extends SimpleSearchHandler {
		@Override
		public boolean match(final ADQLObject obj){
			return (obj instanceof ColumnReference);
		}
	}

	/**
	 * <p>Lets searching subqueries in every clause except the FROM one (hence the modification of the {@link #goInto(ADQLObject)}.</p>
	 * 
	 * <p><i>
	 * 	<u>Note:</u> The function {@link #addMatch(ADQLObject, ADQLIterator)} has been modified in order to
	 * 	not have the root search object (here: the main query) in the list of results.
	 * </i></p>
	 * 
	 * @author Gr&eacute;gory Mantelet (ARI)
	 * @version 1.2 (12/2013)
	 * @since 1.2
	 */
	private static class SearchSubQueryHandler extends SimpleSearchHandler {
		@Override
		protected void addMatch(ADQLObject matchObj, ADQLIterator it){
			if (it != null)
				super.addMatch(matchObj, it);
		}

		@Override
		protected boolean goInto(ADQLObject obj){
			return super.goInto(obj) && !(obj instanceof FromContent);
		}

		@Override
		protected boolean match(ADQLObject obj){
			return (obj instanceof ADQLQuery);
		}
	}

	/**
	 * Let searching user defined functions.
	 * 
	 * @author Gr&eacute;gory Mantelet (ARI)
	 * @version 1.3 (10/2014)
	 * @since 1.3
	 */
	private static class SearchUDFHandler extends SimpleSearchHandler {
		@Override
		protected boolean match(ADQLObject obj){
			return (obj instanceof UserDefinedFunction);
		}
	}

	/**
	 * <p>Let replacing every {@link DefaultUDF}s whose a {@link FunctionDef} is set by their corresponding {@link UserDefinedFunction} class.</p>
	 * 
	 * <p><i><b>Important note:</b>
	 * 	If the replacer can not be created using the class returned by {@link FunctionDef#getUDFClass()}, no replacement is performed.
	 * </i></p>
	 * 
	 * @author Gr&eacute;gory Mantelet (ARI)
	 * @version 1.3 (02/2015)
	 * @since 1.3
	 */
	private static class ReplaceDefaultUDFHandler extends SimpleReplaceHandler {
		private final UnresolvedIdentifiersException errors;

		public ReplaceDefaultUDFHandler(final UnresolvedIdentifiersException errorsContainer){
			errors = errorsContainer;
		}

		@Override
		protected boolean match(ADQLObject obj){
			return (obj.getClass().getName().equals(DefaultUDF.class.getName())) && (((DefaultUDF)obj).getDefinition() != null) && (((DefaultUDF)obj).getDefinition().getUDFClass() != null);
			/* Note: detection of DefaultUDF is done on the exact class name rather than using "instanceof" in order to have only direct instances of DefaultUDF,
			 * and not extensions of it. Indeed, DefaultUDFs are generally created automatically by the ADQLQueryFactory ; so, extensions of it can only be custom
			 * UserDefinedFunctions. */
		}

		@Override
		protected ADQLObject getReplacer(ADQLObject objToReplace) throws UnsupportedOperationException{
			try{
				// get the associated UDF class:
				Class<? extends UserDefinedFunction> udfClass = ((DefaultUDF)objToReplace).getDefinition().getUDFClass();
				// get the constructor with a single parameter of type ADQLOperand[]:
				Constructor<? extends UserDefinedFunction> constructor = udfClass.getConstructor(ADQLOperand[].class);
				// create a new instance of this UDF class with the operands stored in the object to replace:
				return constructor.newInstance((Object)(((DefaultUDF)objToReplace).getParameters())); /* note: without this class, each item of the given array will be considered as a single parameter. */
			}catch(Exception ex){
				// IF NO INSTANCE CAN BE CREATED...
				// ...keep the error for further report:
				errors.addException(new UnresolvedFunctionException("Impossible to represent the function \"" + ((DefaultUDF)objToReplace).getName() + "\": the following error occured while creating this representation: \"" + ((ex instanceof InvocationTargetException) ? "[" + ex.getCause().getClass().getSimpleName() + "] " + ex.getCause().getMessage() : ex.getMessage()) + "\"", (DefaultUDF)objToReplace));
				// ...keep the same object (i.e. no replacement):
				return objToReplace;
			}
		}
	}

	/**
	 * Let searching geometrical functions.
	 * 
	 * @author Gr&eacute;gory Mantelet (ARI)
	 * @version 1.3 (10/2014)
	 * @since 1.3
	 */
	private static class SearchGeometryHandler extends SimpleSearchHandler {
		@Override
		protected boolean match(ADQLObject obj){
			return (obj instanceof GeometryFunction);
		}
	}

	/**
	 * <p>Let searching all ADQL objects whose the type was not known while checking the syntax of the ADQL query.
	 * These objects are {@link ADQLColumn}s and {@link UserDefinedFunction}s.</p>
	 * 
	 * <p><i><b>Important note:</b>
	 * 	Only {@link UnknownType} instances having an expected type equals to 'S' (or 's' ; for string) or 'N' (or 'n' ; for numeric)
	 * 	are kept by this handler. Others are ignored.
	 * </i></p>
	 * 
	 * @author Gr&eacute;gory Mantelet (ARI)
	 * @version 1.3 (10/2014)
	 * @since 1.3
	 */
	private static class SearchUnknownTypeHandler extends SimpleSearchHandler {
		@Override
		protected boolean match(ADQLObject obj){
			if (obj instanceof UnknownType){
				char expected = ((UnknownType)obj).getExpectedType();
				return (expected == 'G' || expected == 'g' || expected == 'S' || expected == 's' || expected == 'N' || expected == 'n');
			}else
				return false;
		}
	}

	/**
	 * Let searching all explicit declaration of coordinate systems.
	 * So, only {@link StringConstant} objects will be returned.
	 * 
	 * @author Gr&eacute;gory Mantelet (ARI)
	 * @version 1.3 (10/2014)
	 * @since 1.3
	 */
	private static class SearchCoordSysHandler extends SimpleSearchHandler {
		@Override
		protected boolean match(ADQLObject obj){
			if (obj instanceof PointFunction || obj instanceof BoxFunction || obj instanceof CircleFunction || obj instanceof PolygonFunction)
				return (((GeometryFunction)obj).getCoordinateSystem() instanceof StringConstant);
			else
				return false;
		}

		@Override
		protected void addMatch(ADQLObject matchObj, ADQLIterator it){
			results.add(((GeometryFunction)matchObj).getCoordinateSystem());
		}

	}

	/**
	 * Let searching all {@link RegionFunction}s.
	 * 
	 * @author Gr&eacute;gory Mantelet (ARI)
	 * @version 1.3 (10/2014)
	 * @since 1.3
	 */
	private static class SearchRegionHandler extends SimpleSearchHandler {
		@Override
		protected boolean match(ADQLObject obj){
			if (obj instanceof RegionFunction)
				return (((RegionFunction)obj).getParameter(0) instanceof StringConstant);
			else
				return false;
		}

	}

	/**
	 * <p>Implement the binary search algorithm over a sorted array.</p>
	 * 
	 * <p>
	 * 	The only difference with the standard implementation of Java is
	 * 	that this object lets perform research with a different type
	 * 	of object than the types of array items.
	 * </p>
	 * 
	 * <p>
	 * 	For that reason, the "compare" function must always be implemented.
	 * </p>
	 * 
	 * @author Gr&eacute;gory Mantelet (ARI)
	 * @version 1.3 (10/2014)
	 * 
	 * @param <T>	Type of items stored in the array.
	 * @param <S>	Type of the item to search.
	 * 
	 * @since 1.3
	 */
	protected static abstract class BinarySearch< T, S > {
		private int s, e, m, comp;

		/**
		 * <p>Search the given item in the given array.</p>
		 * 
		 * <p>
		 * 	In case the given object matches to several items of the array,
		 * 	this function will return the smallest index, pointing thus to the first
		 * 	of all matches.
		 * </p>
		 * 
		 * @param searchItem	Object for which a corresponding array item must be searched.
		 * @param array			Array in which the given object must be searched.
		 * 
		 * @return	The array index of the first item of all matches.
		 */
		public int search(final S searchItem, final T[] array){
			s = 0;
			e = array.length - 1;
			while(s < e){
				// middle of the sorted array:
				m = s + ((e - s) / 2);
				// compare the fct with the middle item of the array:
				comp = compare(searchItem, array[m]);
				// if the fct is after, trigger the inspection of the right part of the array: 
				if (comp > 0)
					s = m + 1;
				// otherwise, the left part:
				else
					e = m;
			}
			if (s != e || compare(searchItem, array[s]) != 0)
				return -1;
			else
				return s;
		}

		/**
		 * Compare the search item and the array item.
		 * 
		 * @param searchItem	Item whose a corresponding value must be found in the array.
		 * @param arrayItem		An item of the array.
		 * 
		 * @return	Negative value if searchItem is less than arrayItem, 0 if they are equals, or a positive value if searchItem is greater.
		 */
		protected abstract int compare(final S searchItem, final T arrayItem);
	}

}<|MERGE_RESOLUTION|>--- conflicted
+++ resolved
@@ -97,11 +97,7 @@
  * </i></p>
  * 
  * @author Gr&eacute;gory Mantelet (CDS;ARI)
-<<<<<<< HEAD
- * @version 1.3 (05/2015)
-=======
  * @version 1.4 (06/2015)
->>>>>>> 163ec172
  */
 public class DBChecker implements QueryChecker {
 
@@ -219,13 +215,8 @@
 					tmp[cnt++] = udf;
 			}
 			// make a copy of the array:
-<<<<<<< HEAD
-                        this.allowedUdfs = new FunctionDef[cnt];
-                        System.arraycopy(tmp, 0, this.allowedUdfs, 0, cnt);
-=======
 			this.allowedUdfs = new FunctionDef[cnt];
 			System.arraycopy(tmp, 0, this.allowedUdfs, 0, cnt);
->>>>>>> 163ec172
 
 			tmp = null;
 			// sort the values:
@@ -330,11 +321,7 @@
 
 		// Make an adjusted array copy:
 		String[] copy = new String[cnt];
-<<<<<<< HEAD
-                System.arraycopy(tmp, 0, copy, 0, cnt);
-=======
 		System.arraycopy(tmp, 0, copy, 0, cnt);
->>>>>>> 163ec172
 
 		// Sort the values:
 		Arrays.sort(copy);
@@ -832,11 +819,7 @@
 				if (match < 0){
 					// ...if the type of all parameters is resolved, add an error (no match is possible):
 					if (isAllParamTypesResolved(udf))
-<<<<<<< HEAD
-						errors.addException(new UnresolvedFunctionException(udf));	// TODO Add the ADQLOperand position!
-=======
 						errors.addException(new UnresolvedFunctionException(udf));
->>>>>>> 163ec172
 					// ...otherwise, try to resolved it later (when other UDFs will be mostly resolved):
 					else
 						toResolveLater.add(udf);
@@ -853,11 +836,7 @@
 				match = binSearch.search(udf, allowedUdfs);
 				// if no match, add an error:
 				if (match < 0)
-<<<<<<< HEAD
-					errors.addException(new UnresolvedFunctionException(udf));	// TODO Add the ADQLOperand position!
-=======
 					errors.addException(new UnresolvedFunctionException(udf));
->>>>>>> 163ec172
 				// otherwise, metadata may be attached (particularly if the function is built automatically by the syntactic parser):
 				else if (udf instanceof DefaultUDF)
 					((DefaultUDF)udf).setDefinition(allowedUdfs[match]);
@@ -1024,11 +1003,7 @@
 		try{
 			checkCoordinateSystem(STCS.parseCoordSys(coordSysStr), adqlCoordSys, errors);
 		}catch(ParseException pe){
-<<<<<<< HEAD
-			errors.addException(new ParseException(pe.getMessage())); // TODO Missing object position!
-=======
 			errors.addException(new ParseException(pe.getMessage(), adqlCoordSys.getPosition()));
->>>>>>> 163ec172
 		}
 	}
 
@@ -1042,10 +1017,6 @@
 	 * @since 1.3
 	 */
 	protected void checkCoordinateSystem(final CoordSys coordSys, final ADQLOperand operand, final UnresolvedIdentifiersException errors){
-<<<<<<< HEAD
-		if (coordSysRegExp != null && coordSys != null && !coordSys.toFullSTCS().matches(coordSysRegExp))
-			errors.addException(new ParseException("Coordinate system \"" + ((operand instanceof StringConstant) ? ((StringConstant)operand).getValue() : coordSys.toString()) + "\" (= \"" + coordSys.toFullSTCS() + "\") not allowed in this implementation."));	// TODO Missing object position! + List of accepted coordinate systems
-=======
 		if (coordSysRegExp != null && coordSys != null && !coordSys.toFullSTCS().matches(coordSysRegExp)){
 			StringBuffer buf = new StringBuffer();
 			if (allowedCoordSys != null){
@@ -1061,7 +1032,6 @@
 				buf.insert(0, "Allowed coordinate systems are: ");
 			errors.addException(new ParseException("Coordinate system \"" + ((operand instanceof StringConstant) ? ((StringConstant)operand).getValue() : coordSys.toString()) + "\" (= \"" + coordSys.toFullSTCS() + "\") not allowed in this implementation. " + buf.toString(), operand.getPosition()));
 		}
->>>>>>> 163ec172
 	}
 
 	/**
@@ -1103,11 +1073,7 @@
 				// check whether the regions (this one + the possible inner ones) and the coordinate systems are allowed:
 				checkRegion(region, (RegionFunction)result, binSearch, errors);
 			}catch(ParseException pe){
-<<<<<<< HEAD
-				errors.addException(new ParseException(pe.getMessage())); // TODO Missing object position!
-=======
 				errors.addException(new ParseException(pe.getMessage(), result.getPosition()));
->>>>>>> 163ec172
 			}
 		}
 	}
@@ -1202,29 +1168,17 @@
 				case 'G':
 				case 'g':
 					if (!unknown.isGeometry())
-<<<<<<< HEAD
-						errors.addException(new ParseException("Type mismatch! A geometry was expected instead of \"" + unknown.toADQL() + "\"."));	// TODO Add the ADQLOperand position!
-=======
 						errors.addException(new ParseException("Type mismatch! A geometry was expected instead of \"" + unknown.toADQL() + "\".", result.getPosition()));
->>>>>>> 163ec172
 					break;
 				case 'N':
 				case 'n':
 					if (!unknown.isNumeric())
-<<<<<<< HEAD
-						errors.addException(new ParseException("Type mismatch! A numeric value was expected instead of \"" + unknown.toADQL() + "\"."));	// TODO Add the ADQLOperand position!
-=======
 						errors.addException(new ParseException("Type mismatch! A numeric value was expected instead of \"" + unknown.toADQL() + "\".", result.getPosition()));
->>>>>>> 163ec172
 					break;
 				case 'S':
 				case 's':
 					if (!unknown.isString())
-<<<<<<< HEAD
-						errors.addException(new ParseException("Type mismatch! A string value was expected instead of \"" + unknown.toADQL() + "\"."));	// TODO Add the ADQLOperand position!
-=======
 						errors.addException(new ParseException("Type mismatch! A string value was expected instead of \"" + unknown.toADQL() + "\".", result.getPosition()));
->>>>>>> 163ec172
 					break;
 			}
 		}
